# Copyright 2021 Atalaya Tech, Inc.

# Licensed under the Apache License, Version 2.0 (the "License");
# you may not use this file except in compliance with the License.
# You may obtain a copy of the License at

# http://www.apache.org/licenses/LICENSE-2.0

# Unless required by applicable law or agreed to in writing, software
# distributed under the License is distributed on an "AS IS" BASIS,
# WITHOUT WARRANTIES OR CONDITIONS OF ANY KIND, either express or implied.
# See the License for the specific language governing permissions and
# limitations under the License.

from contextlib import contextmanager
import logging

from contextvars import ContextVar

span_context_var = ContextVar('span context', default=None)
logger = logging.getLogger(__name__)


def initialize_tracer(
    service_name, async_transport=False, host=None, port=0, sample_rate=1.0
):
    from opentracing.scope_managers.asyncio import (  # pylint: disable=E0401
        AsyncioScopeManager,
    )
    from jaeger_client.config import Config  # pylint: disable=E0401

    if sample_rate == 1.0:
        # sample all traces
        sampler_config = {'type': 'const', 'param': 1}
    elif sample_rate == 0.0:
        # sample none traces
        sampler_config = {'type': 'const', 'param': 0}
    else:
        # random sampling decision with the probability
        sampler_config = {'type': 'probabilistic', 'param': sample_rate}

    tracer_config = {
        'sampler': sampler_config,
    }

    if host:
        tracer_config['local_agent'] = {'reporting_host': host, 'reporting_port': port}

    config = Config(
        config=tracer_config,
        service_name=service_name,
        validate=True,
        scope_manager=AsyncioScopeManager() if async_transport else None,
    )

    return config.new_tracer()


class JaegerTracer:
    def __init__(self, address, port):
        self.address = address
        self.port = port

    @contextmanager
    def span(
        self,
        service_name,
        span_name,
        request_headers=None,
        async_transport=False,
        sample_rate=1.0,
        standalone=False,
        is_root=False,
    ):
        """
        Opentracing jaeger_tracer function
        """
        from opentracing import Format  # pylint: disable=E0401
        from jaeger_client.constants import TRACE_ID_HEADER  # pylint: disable=E0401

        jaeger_tracer = initialize_tracer(
            service_name, async_transport, self.address, self.port, sample_rate
        )
        if jaeger_tracer is None:
            yield
            return

        span_context = None
        span_context_saved = span_context_var.get()
        if not is_root and not standalone:
            if request_headers is not None:
                span_context = jaeger_tracer.extract(
                    Format.HTTP_HEADERS, request_headers
                )

            if span_context is None:
                span_context = span_context_saved or None

        with jaeger_tracer.start_active_span(
            operation_name=span_name, child_of=span_context
        ) as scope:
            if standalone:
                yield None
                return
            else:
                token = span_context_var.set(scope.span.context)
                if request_headers and TRACE_ID_HEADER not in request_headers:
<<<<<<< HEAD
                    headers_dict = dict(request_headers)
                    tracer.inject(
                        scope.span.context, Format.HTTP_HEADERS, headers_dict,
=======
                    jaeger_tracer.inject(
                        scope.span.context, Format.HTTP_HEADERS, request_headers,
>>>>>>> 1648a294
                    )
                    request_headers.update(headers_dict)
                yield scope
                span_context_var.reset(token)
                return

    @contextmanager
    def async_span(self, *args, **kwargs):
        with self.span(*args, async_transport=True, **kwargs) as ctx:
            yield ctx
        return


def get_jaeger_tracer(address, port):
    logger.debug(
        "Initializing global jaeger_tracer for opentracing server at "
        f"{address}:{port}"
    )
    return JaegerTracer(address, port)<|MERGE_RESOLUTION|>--- conflicted
+++ resolved
@@ -105,14 +105,9 @@
             else:
                 token = span_context_var.set(scope.span.context)
                 if request_headers and TRACE_ID_HEADER not in request_headers:
-<<<<<<< HEAD
                     headers_dict = dict(request_headers)
                     tracer.inject(
                         scope.span.context, Format.HTTP_HEADERS, headers_dict,
-=======
-                    jaeger_tracer.inject(
-                        scope.span.context, Format.HTTP_HEADERS, request_headers,
->>>>>>> 1648a294
                     )
                     request_headers.update(headers_dict)
                 yield scope
