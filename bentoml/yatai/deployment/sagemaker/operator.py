import base64
import json
import logging
import os
import shutil
from urllib.parse import urlparse

import boto3
import docker
from botocore.exceptions import ClientError

from bentoml.exceptions import (
    YataiDeploymentException,
    AWSServiceError,
    InvalidArgument,
    BentoMLException,
)
from bentoml.saved_bundle import loader
from bentoml.utils.tempdir import TempDirectory
from bentoml.yatai.deployment.operator import DeploymentOperatorBase
from bentoml.yatai.deployment.utils import (
    process_docker_api_line,
    ensure_docker_available_or_raise,
    raise_if_api_names_not_found_in_bento_service_metadata,
)
from bentoml.yatai.deployment.aws_utils import (
    generate_aws_compatible_string,
    get_default_aws_region,
)
from bentoml.yatai.proto.deployment_pb2 import (
    DeploymentState,
    ApplyDeploymentResponse,
    DeleteDeploymentResponse,
    DescribeDeploymentResponse,
)
from bentoml.yatai.proto.repository_pb2 import GetBentoRequest, BentoUri
from bentoml.yatai.status import Status

logger = logging.getLogger(__name__)


BENTO_SERVICE_SAGEMAKER_DOCKERFILE = """\
FROM {docker_base_image}

# the env var $PORT is required by heroku container runtime
ENV PORT 8080
EXPOSE $PORT

RUN apt-get update --fix-missing && \
    apt-get install -y nginx && \
    apt-get clean

# gevent required by AWS Sagemaker
RUN pip install gevent>=20.9.0

# copy over model files
COPY . /bento
WORKDIR /bento

RUN if [ -f /bento/bentoml-init.sh ]; then bash -c /bento/bentoml-init.sh; fi

ENV PATH="/bento:$PATH"
"""  # noqa: E501


def strip_scheme(url):
    """ Stripe url's schema
    e.g.   http://some.url/path -> some.url/path
    :param url: String
    :return: String
    """
    parsed = urlparse(url)
    scheme = "%s://" % parsed.scheme
    return parsed.geturl().replace(scheme, "", 1)


def get_arn_role_from_current_aws_user():
    sts_client = boto3.client("sts")
    identity = sts_client.get_caller_identity()
    sts_arn = identity["Arn"]
    sts_arn_list = sts_arn.split(":")
    type_role = sts_arn_list[-1].split("/")
    iam_client = boto3.client("iam")
    if type_role[0] in ("user", "root"):
        role_list = iam_client.list_roles()
        arn = None
        for role in role_list["Roles"]:
            policy_document = role["AssumeRolePolicyDocument"]
            statement = policy_document["Statement"][0]
            if (
                "Service" in statement["Principal"]
                and statement["Effect"] == "Allow"
                and "sagemaker.amazonaws.com" in statement["Principal"]["Service"]
            ):
                arn = role["Arn"]
        if arn is None:
            raise YataiDeploymentException(
                "Can't find proper Arn role for Sagemaker, please create one and try "
                "again"
            )
        return arn
    elif type_role[0] in ["role", "assumed-role"]:
        role_response = iam_client.get_role(RoleName=type_role[1])
        return role_response["Role"]["Arn"]

    raise YataiDeploymentException(
        "Not supported role type {}; sts arn is {}".format(type_role[0], sts_arn)
    )


def create_and_push_docker_image_to_ecr(
    region, bento_name, bento_version, snapshot_path
):
    """Create BentoService sagemaker image and push to AWS ECR

    Example: https://github.com/awslabs/amazon-sagemaker-examples/blob/\
        master/advanced_functionality/scikit_bring_your_own/container/build_and_push.sh
    1. get aws account info and login ecr
    2. create ecr repository, if not exist
    3. build tag and push docker image

    Args:
        region(String)
        bento_name(String)
        bento_version(String)
        snapshot_path(Path)

    Returns:
        str: AWS ECR Tag
    """
    ecr_client = boto3.client("ecr", region)
    token = ecr_client.get_authorization_token()
    logger.debug("Getting docker login info from AWS")
    username, password = (
        base64.b64decode(token["authorizationData"][0]["authorizationToken"])
        .decode("utf-8")
        .split(":")
    )
    registry_url = token["authorizationData"][0]["proxyEndpoint"]
    auth_config_payload = {"username": username, "password": password}

    docker_api = docker.APIClient()

    image_name = bento_name.lower() + "-sagemaker"
    ecr_tag = strip_scheme(
        "{registry_url}/{image_name}:{version}".format(
            registry_url=registry_url, image_name=image_name, version=bento_version
        )
    )

    logger.debug("Building docker image: %s", ecr_tag)
    for line in docker_api.build(
        path=snapshot_path, dockerfile="Dockerfile-sagemaker", tag=ecr_tag
    ):
        process_docker_api_line(line)

    try:
        ecr_client.describe_repositories(repositoryNames=[image_name])["repositories"]
    except ecr_client.exceptions.RepositoryNotFoundException:
        ecr_client.create_repository(repositoryName=image_name)

    logger.debug("Pushing image to AWS ECR at %s", ecr_tag)
    for line in docker_api.push(ecr_tag, stream=True, auth_config=auth_config_payload):
        process_docker_api_line(line)
    logger.debug("Finished pushing image: %s", ecr_tag)
    return ecr_tag


# Sagemaker response status: 'OutOfService'|'Creating'|'Updating'|
#                            'SystemUpdating'|'RollingBack'|'InService'|
#                            'Deleting'|'Failed'
ENDPOINT_STATUS_TO_STATE = {
    "InService": DeploymentState.RUNNING,
    "Deleting": DeploymentState.INACTIVATED,
    "Creating": DeploymentState.PENDING,
    "Updating": DeploymentState.PENDING,
    "RollingBack": DeploymentState.PENDING,
    "SystemUpdating": DeploymentState.PENDING,
    "OutOfService": DeploymentState.INACTIVATED,
    "Failed": DeploymentState.ERROR,
}


def _aws_client_error_to_bentoml_exception(e, message_prefix=None):
    """parse botocore.exceptions.ClientError into Bento StatusProto

    We handle two most common errors when deploying to Sagemaker.
        1. Authentication issue/invalid access(InvalidSignatureException)
        2. resources not found (ValidationException)
    It will return correlated StatusProto(NOT_FOUND, UNAUTHENTICATED)

    Args:
        e: ClientError from botocore.exceptions
    Returns:
        StatusProto
    """
    error_response = e.response.get("Error", {})
    error_code = error_response.get("Code", "Unknown")
    error_message = error_response.get("Message", "Unknown")
    error_log_message = (
        f"AWS ClientError - operation: {e.operation_name}, "
        f"code: {error_code}, message: {error_message}"
    )
    if message_prefix:
        error_log_message = f"{message_prefix}; {error_log_message}"
    logger.error(error_log_message)
    return AWSServiceError(error_log_message)


def _get_sagemaker_resource_names(deployment_pb):
    sagemaker_model_name = generate_aws_compatible_string(
        (deployment_pb.namespace, 10),
        (deployment_pb.name, 12),
        (deployment_pb.spec.bento_name, 20),
        (deployment_pb.spec.bento_version, 18),
    )
    sagemaker_endpoint_config_name = generate_aws_compatible_string(
        (deployment_pb.namespace, 10),
        (deployment_pb.name, 12),
        (deployment_pb.spec.bento_name, 20),
        (deployment_pb.spec.bento_version, 18),
    )
    sagemaker_endpoint_name = generate_aws_compatible_string(
        deployment_pb.namespace, deployment_pb.name
    )
    return sagemaker_model_name, sagemaker_endpoint_config_name, sagemaker_endpoint_name


def _delete_sagemaker_model_if_exist(sagemaker_client, sagemaker_model_name):
    try:
        delete_model_response = sagemaker_client.delete_model(
            ModelName=sagemaker_model_name
        )
        logger.debug("AWS delete model response: %s", delete_model_response)
    except ClientError as e:
        error_response = e.response.get("Error", {})
        error_code = error_response.get("Code", "Unknown")
        error_message = error_response.get("Message", "Unknown")
        if (
            error_code == "ValidationException"
            and "Could not find model" in error_message
        ):
            # sagemaker model does not exist
            return

        raise _aws_client_error_to_bentoml_exception(
            e, f"Failed to cleanup sagemaker model '{sagemaker_model_name}'"
        )

    return


def _delete_sagemaker_endpoint_config_if_exist(
    sagemaker_client, sagemaker_endpoint_config_name
):
    try:
        delete_endpoint_config_response = sagemaker_client.delete_endpoint_config(
            EndpointConfigName=sagemaker_endpoint_config_name
        )
        logger.debug(
            "AWS delete endpoint config response: %s", delete_endpoint_config_response
        )
    except ClientError as e:
        error_response = e.response.get("Error", {})
        error_code = error_response.get("Code", "Unknown")
        error_message = error_response.get("Message", "Unknown")
        if (
            error_code == "ValidationException"
            and "Could not find endpoint configuration" in error_message
        ):
            # endpoint config does not exist
            return

        raise _aws_client_error_to_bentoml_exception(
            e,
            f"Failed to cleanup sagemaker endpoint config "
            f"'{sagemaker_endpoint_config_name}' after creation failed",
        )
    return


def _delete_sagemaker_endpoint_if_exist(sagemaker_client, sagemaker_endpoint_name):
    try:
        delete_endpoint_response = sagemaker_client.delete_endpoint(
            EndpointName=sagemaker_endpoint_name
        )
        logger.debug("AWS delete endpoint response: %s", delete_endpoint_response)
    except ClientError as e:
        error_response = e.response.get("Error", {})
        error_code = error_response.get("Code", "Unknown")
        error_message = error_response.get("Message", "Unknown")
        if (
            error_code == "ValidationException"
            and "Could not find endpoint" in error_message
        ):
            # sagemaker endpoint does not exist
            return

        raise _aws_client_error_to_bentoml_exception(
            e, f"Failed to delete sagemaker endpoint '{sagemaker_endpoint_name}'"
        )


def delete_sagemaker_deployment_resources_if_exist(deployment_pb):
    sagemaker_config = deployment_pb.spec.sagemaker_operator_config
    sagemaker_client = boto3.client("sagemaker", sagemaker_config.region)

    (
        sagemaker_model_name,
        sagemaker_endpoint_config_name,
        sagemaker_endpoint_name,
    ) = _get_sagemaker_resource_names(deployment_pb)

    _delete_sagemaker_model_if_exist(sagemaker_client, sagemaker_model_name)
    _delete_sagemaker_endpoint_config_if_exist(
        sagemaker_client, sagemaker_endpoint_config_name
    )
    _delete_sagemaker_endpoint_if_exist(sagemaker_client, sagemaker_endpoint_name)


def _init_sagemaker_project(sagemaker_project_dir, bento_path, docker_base_image):
    shutil.copytree(bento_path, sagemaker_project_dir)

    with open(os.path.join(sagemaker_project_dir, "Dockerfile-sagemaker"), "w") as f:
        f.write(
            BENTO_SERVICE_SAGEMAKER_DOCKERFILE.format(
                docker_base_image=docker_base_image
            )
        )

    nginx_conf_path = os.path.join(os.path.dirname(__file__), "nginx.conf")
    shutil.copy(nginx_conf_path, os.path.join(sagemaker_project_dir, "nginx.conf"))

    wsgi_py_path = os.path.join(os.path.dirname(__file__), "wsgi.py")
    shutil.copy(wsgi_py_path, os.path.join(sagemaker_project_dir, "wsgi.py"))

    serve_file_path = os.path.join(os.path.dirname(__file__), "serve")
    shutil.copy(serve_file_path, os.path.join(sagemaker_project_dir, "serve"))

    # permission 755 is required for entry script 'serve'
    os.chmod(os.path.join(sagemaker_project_dir, "serve"), 0o755)
    return sagemaker_project_dir


def _create_sagemaker_model(
    sagemaker_client, sagemaker_model_name, ecr_image_path, spec
):
    execution_role_arn = get_arn_role_from_current_aws_user()

    sagemaker_model_info = {
        "ModelName": sagemaker_model_name,
        "PrimaryContainer": {
            "ContainerHostname": sagemaker_model_name,
            "Image": ecr_image_path,
            "Environment": {
                "API_NAME": spec.api_name,
                "BENTOML_GUNICORN_TIMEOUT": str(spec.timeout),
            },
        },
        "ExecutionRoleArn": execution_role_arn,
    }

    # Will set envvar, if user defined gunicorn workers per instance.  EnvVar needs
    # to be string instead of the int.
    if spec.num_of_gunicorn_workers_per_instance:
        sagemaker_model_info["PrimaryContainer"]["Environment"][
            "BENTOML_GUNICORN_NUM_OF_WORKERS"
        ] = str(spec.num_of_gunicorn_workers_per_instance)

    try:
        create_model_response = sagemaker_client.create_model(**sagemaker_model_info)
    except ClientError as e:
        raise _aws_client_error_to_bentoml_exception(
            e, "Failed to create sagemaker model"
        )
    logger.debug("AWS create model response: %s", create_model_response)


def _create_sagemaker_endpoint_config(
    sagemaker_client, sagemaker_model_name, endpoint_config_name, sagemaker_config
):
    create_endpoint_config_arguments = {
        "EndpointConfigName": endpoint_config_name,
        "ProductionVariants": [
            {
                "VariantName": sagemaker_model_name,
                "ModelName": sagemaker_model_name,
                "InitialInstanceCount": sagemaker_config.instance_count,
                "InstanceType": sagemaker_config.instance_type,
            }
        ],
    }

    if sagemaker_config.data_capture_s3_prefix:
        logger.debug(
            "data_capture_s3_prefix %s found, creating data capture config",
            sagemaker_config.data_capture_s3_prefix,
        )

        if not sagemaker_config.data_capture_sample_percent:
            logger.debug("data_capture_sample_percent not found, using default 100%")
            sagemaker_config.data_capture_sample_percent = 100

        create_endpoint_config_arguments["DataCaptureConfig"] = {
            "EnableCapture": True,
            "DestinationS3Uri": sagemaker_config.data_capture_s3_prefix,
            "InitialSamplingPercentage": sagemaker_config.data_capture_sample_percent,
            "CaptureOptions": [{"CaptureMode": "Input"}, {"CaptureMode": "Output"}],
        }

    logger.debug("Creating Sagemaker endpoint %s configuration", endpoint_config_name)
    try:
        create_config_response = sagemaker_client.create_endpoint_config(
            **create_endpoint_config_arguments
        )
    except ClientError as e:
        raise _aws_client_error_to_bentoml_exception(
            e, "Failed to create sagemaker endpoint config"
        )
    logger.debug("AWS create endpoint config response: %s", create_config_response)


def _create_sagemaker_endpoint(sagemaker_client, endpoint_name, endpoint_config_name):
    try:
        logger.debug("Creating sagemaker endpoint %s", endpoint_name)
        create_endpoint_response = sagemaker_client.create_endpoint(
            EndpointName=endpoint_name, EndpointConfigName=endpoint_config_name
        )
        logger.debug("AWS create endpoint response: %s", create_endpoint_response)
    except ClientError as e:
        raise _aws_client_error_to_bentoml_exception(
            e, "Failed to create sagemaker endpoint"
        )


def _update_sagemaker_endpoint(sagemaker_client, endpoint_name, endpoint_config_name):
    try:
        logger.debug("Updating sagemaker endpoint %s", endpoint_name)
        update_endpoint_response = sagemaker_client.update_endpoint(
            EndpointName=endpoint_name, EndpointConfigName=endpoint_config_name
        )
        logger.debug("AWS update endpoint response: %s", str(update_endpoint_response))
    except ClientError as e:
        raise _aws_client_error_to_bentoml_exception(
            e, "Failed to update sagemaker endpoint"
        )


class SageMakerDeploymentOperator(DeploymentOperatorBase):
    def add(self, deployment_pb):
        try:
            deployment_spec = deployment_pb.spec
            sagemaker_config = deployment_spec.sagemaker_operator_config
            sagemaker_config.region = (
                sagemaker_config.region or get_default_aws_region()
            )

            ensure_docker_available_or_raise()
            if sagemaker_config is None:
                raise YataiDeploymentException("Sagemaker configuration is missing.")

            bento_pb = self.yatai_service.GetBento(
                GetBentoRequest(
                    bento_name=deployment_spec.bento_name,
                    bento_version=deployment_spec.bento_version,
                )
            )
            if bento_pb.bento.uri.type not in (BentoUri.LOCAL, BentoUri.S3):
                raise BentoMLException(
                    "BentoML currently not support {} repository".format(
                        BentoUri.StorageType.Name(bento_pb.bento.uri.type)
                    )
                )
            return self._add(deployment_pb, bento_pb, bento_pb.bento.uri.uri)

        except BentoMLException as error:
            deployment_pb.state.state = DeploymentState.ERROR
            deployment_pb.state.error_message = (
                f"Error creating SageMaker deployment: {str(error)}"
            )
            return ApplyDeploymentResponse(
                status=error.status_proto, deployment=deployment_pb
            )

    def _add(self, deployment_pb, bento_pb, bento_path):
        if loader._is_remote_path(bento_path):
            with loader._resolve_remote_bundle_path(bento_path) as local_path:
                return self._add(deployment_pb, bento_pb, local_path)

        deployment_spec = deployment_pb.spec
        sagemaker_config = deployment_spec.sagemaker_operator_config

        raise_if_api_names_not_found_in_bento_service_metadata(
            bento_pb.bento.bento_service_metadata, [sagemaker_config.api_name]
        )

        sagemaker_client = boto3.client("sagemaker", sagemaker_config.region)

        with TempDirectory() as temp_dir:
            sagemaker_project_dir = os.path.join(temp_dir, deployment_spec.bento_name)
            _init_sagemaker_project(
                sagemaker_project_dir,
                bento_path,
                bento_pb.bento.bento_service_metadata.env.docker_base_image,
            )
            ecr_image_path = create_and_push_docker_image_to_ecr(
                sagemaker_config.region,
                deployment_spec.bento_name,
                deployment_spec.bento_version,
                sagemaker_project_dir,
            )

        try:
            (
                sagemaker_model_name,
                sagemaker_endpoint_config_name,
                sagemaker_endpoint_name,
            ) = _get_sagemaker_resource_names(deployment_pb)

            _create_sagemaker_model(
                sagemaker_client, sagemaker_model_name, ecr_image_path, sagemaker_config
            )
            _create_sagemaker_endpoint_config(
                sagemaker_client,
                sagemaker_model_name,
                sagemaker_endpoint_config_name,
                sagemaker_config,
            )
            _create_sagemaker_endpoint(
                sagemaker_client,
                sagemaker_endpoint_name,
                sagemaker_endpoint_config_name,
            )
        except AWSServiceError as e:
            delete_sagemaker_deployment_resources_if_exist(deployment_pb)
            raise e

        return ApplyDeploymentResponse(status=Status.OK(), deployment=deployment_pb)

    def update(self, deployment_pb, previous_deployment):
        try:
            ensure_docker_available_or_raise()
            deployment_spec = deployment_pb.spec
            bento_pb = self.yatai_service.GetBento(
                GetBentoRequest(
                    bento_name=deployment_spec.bento_name,
                    bento_version=deployment_spec.bento_version,
                )
            )
            if bento_pb.bento.uri.type not in (BentoUri.LOCAL, BentoUri.S3):
                raise BentoMLException(
                    "BentoML currently not support {} repository".format(
                        BentoUri.StorageType.Name(bento_pb.bento.uri.type)
                    )
                )
            return self._update(
                deployment_pb, previous_deployment, bento_pb, bento_pb.bento.uri.uri
            )
        except BentoMLException as error:
            deployment_pb.state.state = DeploymentState.ERROR
            deployment_pb.state.error_message = (
                f"Error updating SageMaker deployment: {str(error)}"
            )
            return ApplyDeploymentResponse(
                status=error.status_proto, deployment=deployment_pb
            )

    def _update(self, deployment_pb, current_deployment, bento_pb, bento_path):
        if loader._is_remote_path(bento_path):
            with loader._resolve_remote_bundle_path(bento_path) as local_path:
                return self._update(
                    deployment_pb, current_deployment, bento_pb, local_path
                )
        updated_deployment_spec = deployment_pb.spec
        updated_sagemaker_config = updated_deployment_spec.sagemaker_operator_config
        sagemaker_client = boto3.client(
            "sagemaker", updated_sagemaker_config.region or get_default_aws_region()
        )

        try:
            raise_if_api_names_not_found_in_bento_service_metadata(
                bento_pb.bento.bento_service_metadata,
                [updated_sagemaker_config.api_name],
            )
            describe_latest_deployment_state = self.describe(deployment_pb)
            current_deployment_spec = current_deployment.spec
            current_sagemaker_config = current_deployment_spec.sagemaker_operator_config
            latest_deployment_state = json.loads(
                describe_latest_deployment_state.state.info_json
            )

            current_ecr_image_tag = latest_deployment_state["ProductionVariants"][0][
                "DeployedImages"
            ][0]["SpecifiedImage"]
            if (
                updated_deployment_spec.bento_name != current_deployment_spec.bento_name
                or updated_deployment_spec.bento_version
                != current_deployment_spec.bento_version
            ):
                logger.debug(
                    "BentoService tag is different from current deployment, "
                    "creating new docker image and push to ECR"
                )
                with TempDirectory() as temp_dir:
                    sagemaker_project_dir = os.path.join(
                        temp_dir, updated_deployment_spec.bento_name
                    )
                    _init_sagemaker_project(
                        sagemaker_project_dir,
                        bento_path,
                        bento_pb.bento.bento_service_metadata.env.docker_base_image,
                    )
                    ecr_image_path = create_and_push_docker_image_to_ecr(
                        updated_sagemaker_config.region,
                        updated_deployment_spec.bento_name,
                        updated_deployment_spec.bento_version,
                        sagemaker_project_dir,
                    )
            else:
                logger.debug("Using existing ECR image for Sagemaker model")
                ecr_image_path = current_ecr_image_tag

            (
                updated_sagemaker_model_name,
                updated_sagemaker_endpoint_config_name,
                sagemaker_endpoint_name,
            ) = _get_sagemaker_resource_names(deployment_pb)
            (
                current_sagemaker_model_name,
                current_sagemaker_endpoint_config_name,
                _,
            ) = _get_sagemaker_resource_names(current_deployment)

            if (
                updated_sagemaker_config.api_name != current_sagemaker_config.api_name
                or updated_sagemaker_config.num_of_gunicorn_workers_per_instance
                != current_sagemaker_config.num_of_gunicorn_workers_per_instance
                or ecr_image_path != current_ecr_image_tag
            ):
                logger.debug(
                    "Sagemaker model requires update. Delete current sagemaker model %s"
                    "and creating new model %s",
                    current_sagemaker_model_name,
                    updated_sagemaker_model_name,
                )
                _delete_sagemaker_model_if_exist(
                    sagemaker_client, current_sagemaker_model_name
                )
                _create_sagemaker_model(
                    sagemaker_client,
                    updated_sagemaker_model_name,
                    ecr_image_path,
                    updated_sagemaker_config,
                )
            # When bento service tag is not changed, we need to delete the current
            # endpoint configuration in order to create new one to avoid name collation
            if (
                current_sagemaker_endpoint_config_name
                == updated_sagemaker_endpoint_config_name
            ):
                logger.debug(
                    "Current sagemaker config name %s is same as updated one, "
                    "delete it before create new endpoint config",
                    current_sagemaker_endpoint_config_name,
                )
                _delete_sagemaker_endpoint_config_if_exist(
                    sagemaker_client, current_sagemaker_endpoint_config_name
                )
            logger.debug(
                "Create new endpoint configuration %s",
                updated_sagemaker_endpoint_config_name,
            )
            _create_sagemaker_endpoint_config(
                sagemaker_client,
                updated_sagemaker_model_name,
                updated_sagemaker_endpoint_config_name,
                updated_sagemaker_config,
            )
            logger.debug(
                "Updating endpoint to new endpoint configuration %s",
                updated_sagemaker_endpoint_config_name,
            )
            _update_sagemaker_endpoint(
                sagemaker_client,
                sagemaker_endpoint_name,
                updated_sagemaker_endpoint_config_name,
            )
<<<<<<< HEAD
            logger.debug(
                "Delete old sagemaker endpoint config %s",
                current_sagemaker_endpoint_config_name,
            )
            _delete_sagemaker_endpoint_config_if_exist(
                sagemaker_client, current_sagemaker_endpoint_config_name
            )
=======
            if not (
                current_sagemaker_endpoint_config_name
                == updated_sagemaker_endpoint_config_name
            ):
                logger.debug(
                    'Delete old sagemaker endpoint config %s',
                    current_sagemaker_endpoint_config_name,
                )
                _delete_sagemaker_endpoint_config_if_exist(
                    sagemaker_client, current_sagemaker_endpoint_config_name
                )
>>>>>>> 4efb41b7
        except AWSServiceError as e:
            delete_sagemaker_deployment_resources_if_exist(deployment_pb)
            raise e

        return ApplyDeploymentResponse(status=Status.OK(), deployment=deployment_pb)

    def delete(self, deployment_pb):
        try:
            deployment_spec = deployment_pb.spec
            sagemaker_config = deployment_spec.sagemaker_operator_config
            sagemaker_config.region = (
                sagemaker_config.region or get_default_aws_region()
            )
            if not sagemaker_config.region:
                raise InvalidArgument("AWS region is missing")

            delete_sagemaker_deployment_resources_if_exist(deployment_pb)

            return DeleteDeploymentResponse(status=Status.OK())
        except BentoMLException as error:
            return DeleteDeploymentResponse(status=error.status_proto)

    def describe(self, deployment_pb):
        try:
            deployment_spec = deployment_pb.spec
            sagemaker_config = deployment_spec.sagemaker_operator_config
            sagemaker_config.region = (
                sagemaker_config.region or get_default_aws_region()
            )
            if not sagemaker_config.region:
                raise InvalidArgument("AWS region is missing")
            sagemaker_client = boto3.client("sagemaker", sagemaker_config.region)
            _, _, sagemaker_endpoint_name = _get_sagemaker_resource_names(deployment_pb)

            try:
                endpoint_status_response = sagemaker_client.describe_endpoint(
                    EndpointName=sagemaker_endpoint_name
                )
            except ClientError as e:
                raise _aws_client_error_to_bentoml_exception(
                    e,
                    f"Failed to fetch current status of sagemaker endpoint "
                    f"'{sagemaker_endpoint_name}'",
                )

            logger.debug("AWS describe endpoint response: %s", endpoint_status_response)
            endpoint_status = endpoint_status_response["EndpointStatus"]

            service_state = ENDPOINT_STATUS_TO_STATE[endpoint_status]

            deployment_state = DeploymentState(
                state=service_state,
                info_json=json.dumps(endpoint_status_response, default=str),
            )
            deployment_state.timestamp.GetCurrentTime()

            return DescribeDeploymentResponse(
                state=deployment_state, status=Status.OK()
            )
        except BentoMLException as error:
            return DescribeDeploymentResponse(status=error.status_proto)<|MERGE_RESOLUTION|>--- conflicted
+++ resolved
@@ -685,15 +685,6 @@
                 sagemaker_endpoint_name,
                 updated_sagemaker_endpoint_config_name,
             )
-<<<<<<< HEAD
-            logger.debug(
-                "Delete old sagemaker endpoint config %s",
-                current_sagemaker_endpoint_config_name,
-            )
-            _delete_sagemaker_endpoint_config_if_exist(
-                sagemaker_client, current_sagemaker_endpoint_config_name
-            )
-=======
             if not (
                 current_sagemaker_endpoint_config_name
                 == updated_sagemaker_endpoint_config_name
@@ -705,7 +696,6 @@
                 _delete_sagemaker_endpoint_config_if_exist(
                     sagemaker_client, current_sagemaker_endpoint_config_name
                 )
->>>>>>> 4efb41b7
         except AWSServiceError as e:
             delete_sagemaker_deployment_resources_if_exist(deployment_pb)
             raise e
