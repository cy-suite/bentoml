{
  "name": "yatai_web_server",
  "version": "0.0.1",
  "private": true,
  "description": "",
  "license": "Apache-2.0",
  "scripts": {
<<<<<<< HEAD
    "start": "node dist/bundle.js",
    "dev": "bash -c 'concurrently \"nodemon -- ${0} ${1} ${2} ${3} ${4}\" \"npm run watch:client\"'",
    "watch": "concurrently \"npm:watch:*\"",
=======
    "start": "bash -c 'concurrently \"bentoml yatai-service-start --no-ui\" \"node dist/bundle.js\"'",
    "dev": "bash -c 'concurrently \"bentoml yatai-service-start --no-ui\"  \"nodemon -- ${0} ${1} ${2} ${3}\" \"npm run watch:client\"'",
    "watch": "npm:watch:*",
>>>>>>> 9fdb23a5
    "watch:server": "nodemon",
    "watch:client": "cd client && yarn start",
    "build": "rm -rf dist && concurrently \"npm run build:client\" \"npm run build:server\"",
    "build:server": "webpack && cd dist && npm init --yes && yarn add express@\"~4.17.1\" protobufjs@\"~6.8.8\" && rm -rf node_modules/.bin",
    "build:client": "cd client && yarn build && mkdir -p ../dist/client && cp -r build/* ../dist/client",
    "test": "jest",
    "test:watch": "jest --watch",
    "test:cov": "jest --coverage",
    "test:debug": "node --inspect-brk -r tsconfig-paths/register -r ts-node/register node_modules/.bin/jest --runInBand",
    "test:e2e": "jest --config ./test/jest-e2e.json",
    "format": "prettier --write ."
  },
  "dependencies": {
    "@grpc/grpc-js": "^0.7.5",
    "@types/lodash": "^4.14.149",
    "axios": "^0.21.1",
    "express": "^4.17.1",
    "lodash": "^4.17.19",
    "morgan": "^1.10.0",
    "normalize.css": "^8.0.1",
    "protobufjs": "^6.9.0",
    "reflect-metadata": "^0.1.13",
    "rxjs": "^6.5.4",
    "winston": "^3.2.1"
  },
  "devDependencies": {
    "@types/express": "^4.17.3",
    "@types/jest": "25.1.2",
    "@types/long": "^4.0.1",
    "@types/morgan": "^1.9.0",
    "@types/node": "^13.1.6",
    "@types/supertest": "^2.0.8",
    "@types/winston": "^2.4.4",
    "@typescript-eslint/eslint-plugin": "^2.12.0",
    "@typescript-eslint/parser": "^2.12.0",
    "awesome-typescript-loader": "^5.2.1",
    "concurrently": "^5.1.0",
    "cookie-parser": "^1.4.4",
    "css-loader": "^4.3.0",
    "eslint": "^6.7.2",
    "eslint-config-prettier": "^6.7.0",
    "eslint-plugin-import": "^2.19.1",
    "file-loader": "^6.1.0",
    "husky": ">=4",
    "jest": "^24.9.0",
    "lint-staged": ">=10",
    "nodemon": "^2.0.2",
    "prettier": "2.0.1",
    "sass": "^1.26.2",
    "style-loader": "^1.3.0",
    "supertest": "^4.0.2",
    "ts-jest": "25.2.0",
    "ts-loader": "^8.0.4",
    "ts-node": "^8.6.0",
    "tsconfig-paths": "^3.9.0",
    "tslint-config-prettier": "^1.18.0",
    "tslint-plugin-prettier": "^2.2.0",
    "typescript": "^3.8.3",
    "url-loader": "^4.1.0",
    "webpack": "4.42.0",
    "webpack-cli": "^3.3.11"
  },
  "jest": {
    "moduleFileExtensions": [
      "js",
      "json",
      "ts"
    ],
    "rootDir": "src",
    "testRegex": ".spec.ts$",
    "transform": {
      "^.+\\.(t|j)s$": "ts-jest"
    },
    "coverageDirectory": "../coverage",
    "testEnvironment": "node"
  },
  "husky": {
    "hooks": {
      "pre-commit": "lint-staged"
    }
  },
  "lint-staged": {
    "*.js": "eslint --cache --fix",
    "*.{js,css,md}": "prettier --write"
  }
}<|MERGE_RESOLUTION|>--- conflicted
+++ resolved
@@ -5,15 +5,9 @@
   "description": "",
   "license": "Apache-2.0",
   "scripts": {
-<<<<<<< HEAD
-    "start": "node dist/bundle.js",
-    "dev": "bash -c 'concurrently \"nodemon -- ${0} ${1} ${2} ${3} ${4}\" \"npm run watch:client\"'",
-    "watch": "concurrently \"npm:watch:*\"",
-=======
     "start": "bash -c 'concurrently \"bentoml yatai-service-start --no-ui\" \"node dist/bundle.js\"'",
-    "dev": "bash -c 'concurrently \"bentoml yatai-service-start --no-ui\"  \"nodemon -- ${0} ${1} ${2} ${3}\" \"npm run watch:client\"'",
+    "dev": "bash -c 'concurrently \"bentoml yatai-service-start --no-ui\"  \"nodemon -- ${0} ${1} ${2} ${3} ${4}\" \"npm run watch:client\"'",
     "watch": "npm:watch:*",
->>>>>>> 9fdb23a5
     "watch:server": "nodemon",
     "watch:client": "cd client && yarn start",
     "build": "rm -rf dist && concurrently \"npm run build:client\" \"npm run build:server\"",
