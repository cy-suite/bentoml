--- conflicted
+++ resolved
@@ -23,28 +23,17 @@
 
 logger = logging.getLogger(__name__)
 
-<<<<<<< HEAD
 try:
     import importlib.metadata as importlib_metadata
 except ImportError:
     import importlib_metadata
 
-if TYPE_CHECKING:  # pragma: no cover
+if TYPE_CHECKING:
     from transformers.configuration_utils import PretrainedConfig
     from transformers.modeling_tf_utils import TFPreTrainedModel
     from transformers.modeling_utils import PreTrainedModel
     from transformers.models.auto.auto_factory import (
         _BaseAutoModelClass,  # type: ignore[reportPrivateUsage]
-=======
-if TYPE_CHECKING:
-    from transformers import (
-        FlaxPreTrainedModel,
-        PretrainedConfig,
-        PreTrainedModel,
-        PreTrainedTokenizer,
-        PreTrainedTokenizerFast,
-        TFPreTrainedModel,
->>>>>>> 5a6b24ba
     )
     from transformers.tokenization_utils import PreTrainedTokenizer
     from transformers.tokenization_utils_fast import PreTrainedTokenizerFast
