--- conflicted
+++ resolved
@@ -216,20 +216,12 @@
             booster_params["nthread"] = 1
         else:
             booster_params["predictor"] = "cpu_predictor"
-<<<<<<< HEAD
-            booster_params["nthread"] = -1
-=======
             booster_params["nthread"] = int(round(self.resource_quota.cpu))
->>>>>>> 54a8932e
 
         return booster_params
 
     # pylint: disable=arguments-differ,attribute-defined-outside-init
     def _setup(self) -> None:  # type: ignore[override]
-        """_setup.
-
-        :rtype: None
-        """
         self._model = xgb.core.Booster(
             params=self._booster_params,
             model_file=self._model_file,
