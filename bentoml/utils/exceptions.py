# BentoML - Machine Learning Toolkit for packaging and deploying models
# Copyright (C) 2019 Atalaya Tech, Inc.

# This program is free software: you can redistribute it and/or modify
# it under the terms of the GNU General Public License as published by
# the Free Software Foundation, either version 3 of the License, or
# (at your option) any later version.

# This program is distributed in the hope that it will be useful,
# but WITHOUT ANY WARRANTY; without even the implied warranty of
# MERCHANTABILITY or FITNESS FOR A PARTICULAR PURPOSE.  See the
# GNU General Public License for more details.

# You should have received a copy of the GNU General Public License
# along with this program.  If not, see <http://www.gnu.org/licenses/>.

<<<<<<< HEAD
=======
from __future__ import absolute_import
from __future__ import division
from __future__ import print_function

>>>>>>> 76c9a6be

class BentoMLException(Exception):
    """
    Base class for all BentoML's errors.
    Each custom exception should be derived from this class
    """<|MERGE_RESOLUTION|>--- conflicted
+++ resolved
@@ -14,13 +14,10 @@
 # You should have received a copy of the GNU General Public License
 # along with this program.  If not, see <http://www.gnu.org/licenses/>.
 
-<<<<<<< HEAD
-=======
 from __future__ import absolute_import
 from __future__ import division
 from __future__ import print_function
 
->>>>>>> 76c9a6be
 
 class BentoMLException(Exception):
     """
