--- conflicted
+++ resolved
@@ -23,17 +23,10 @@
 import sys
 import tempfile
 import threading
-<<<<<<< HEAD
+from typing import List, Union
 import uuid
-from datetime import datetime
-from dependency_injector.wiring import Provide, inject
-from typing import List, Union
-=======
-from typing import List
-import uuid
 
 from simple_di import Provide, inject
->>>>>>> 3c2bd104
 
 from bentoml.adapters import BaseInputAdapter, BaseOutputAdapter, DefaultOutput
 from bentoml.configuration.containers import BentoMLContainer
