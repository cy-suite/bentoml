import os
import logging
from typing import List
from typing import Optional
from pathlib import Path

import attr
import yaml
import cattr

from bentoml.exceptions import BentoMLException
from bentoml.exceptions import YataiRESTApiClientError

from .yatai import YataiRESTApiClient
from ..configuration.containers import BENTOML_HOME

logger = logging.getLogger(__name__)

default_context_name = "default"


def get_config_path() -> Path:
    return Path(BENTOML_HOME) / ".yatai.yaml"


@attr.define
class YataiClientContext:
    name: str
    endpoint: str
    api_token: str
<<<<<<< HEAD
    email: str = attr.field(converter=attr.converters.default_if_none(""), default=None)
=======
    email: Optional[str] = attr.field(default=None)
>>>>>>> 0719ff60

    def get_yatai_rest_api_client(self) -> YataiRESTApiClient:
        return YataiRESTApiClient(self.endpoint, self.api_token)

<<<<<<< HEAD
    def __attrs_post_init__(self):
        yatai_rest_client = self.get_yatai_rest_api_client()
        user = yatai_rest_client.get_current_user()

        if user is None:
            raise BentoMLException("Current user is not found.")

        self.email = user.email
=======
    def get_email(self) -> str:
        if not self.email:
            cli = self.get_yatai_rest_api_client()
            user = cli.get_current_user()
            if user is None:
                raise YataiRESTApiClientError(
                    "Unable to get current user from yatai server"
                )
            self.email = user.email
            add_context(self, ignore_warning=True)
        return self.email
>>>>>>> 0719ff60


@attr.define
class YataiClientConfig:
    contexts: List[YataiClientContext] = attr.field(factory=list)
    current_context_name: str = attr.field(default=default_context_name)

    def get_current_context(self) -> YataiClientContext:
        for ctx in self.contexts:
            if ctx.name == self.current_context_name:
                return ctx
        raise YataiRESTApiClientError(
            f"Not found {self.current_context_name} yatai context, please login!"
        )


_config: YataiClientConfig = YataiClientConfig()


def store_config(config: YataiClientConfig) -> None:
    with open(get_config_path(), "w") as f:
        dct = cattr.unstructure(config)
        yaml.dump(dct, stream=f)


def init_config() -> YataiClientConfig:
    config = YataiClientConfig(contexts=[], current_context_name=default_context_name)
    store_config(config)
    return config


def get_config() -> YataiClientConfig:
    if not os.path.exists(get_config_path()):
        return init_config()
    with open(get_config_path(), "r") as f:
        dct = yaml.safe_load(f)
        if not dct:
            return init_config()
        return cattr.structure(dct, YataiClientConfig)


def add_context(context: YataiClientContext, *, ignore_warning: bool = False) -> None:
    config = get_config()
    for idx, ctx in enumerate(config.contexts):
        if ctx.name == context.name:
            if not ignore_warning:
                logger.warning("Overriding existing Yatai context config: %s", ctx.name)
            config.contexts[idx] = context
            break
    else:
        config.contexts.append(context)
    store_config(config)


def get_current_context() -> YataiClientContext:
    config = get_config()
    return config.get_current_context()


def get_current_yatai_rest_api_client() -> YataiRESTApiClient:
    ctx = get_current_context()
    return ctx.get_yatai_rest_api_client()<|MERGE_RESOLUTION|>--- conflicted
+++ resolved
@@ -28,25 +28,11 @@
     name: str
     endpoint: str
     api_token: str
-<<<<<<< HEAD
     email: str = attr.field(converter=attr.converters.default_if_none(""), default=None)
-=======
-    email: Optional[str] = attr.field(default=None)
->>>>>>> 0719ff60
 
     def get_yatai_rest_api_client(self) -> YataiRESTApiClient:
         return YataiRESTApiClient(self.endpoint, self.api_token)
 
-<<<<<<< HEAD
-    def __attrs_post_init__(self):
-        yatai_rest_client = self.get_yatai_rest_api_client()
-        user = yatai_rest_client.get_current_user()
-
-        if user is None:
-            raise BentoMLException("Current user is not found.")
-
-        self.email = user.email
-=======
     def get_email(self) -> str:
         if not self.email:
             cli = self.get_yatai_rest_api_client()
@@ -58,7 +44,6 @@
             self.email = user.email
             add_context(self, ignore_warning=True)
         return self.email
->>>>>>> 0719ff60
 
 
 @attr.define
