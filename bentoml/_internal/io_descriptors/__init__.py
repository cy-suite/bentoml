--- conflicted
+++ resolved
@@ -10,16 +10,6 @@
 # TODO: add IO descriptors for audio and video files
 
 __all__ = [
-<<<<<<< HEAD
-	"IODescriptor",
-	"Bytes",
-	"File",
-	"Image",
-	"Multipart",
-	"NumpyNdarray",
-	"PandasDataFrame",
-	"Str",
-=======
     "IODescriptor",
     "Bytes",
     "File",
@@ -28,5 +18,4 @@
     "NumpyNdarray",
     "PandasDataFrame",
     "Str",
->>>>>>> 92e09d1c
 ]