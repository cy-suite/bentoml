--- conflicted
+++ resolved
@@ -1,20 +1,17 @@
 import json
+import logging
 import sys
 import typing as t
-from typing import TYPE_CHECKING  # make linter happy
 
 from starlette.requests import Request
 from starlette.responses import Response
 
-<<<<<<< HEAD
-=======
 from ...exceptions import BadInput, InternalServerError
->>>>>>> fa92fbdc
 from ..utils.lazy_loader import LazyLoader
 from .base import IODescriptor
 from .json import MIME_TYPE_JSON
 
-if TYPE_CHECKING:  # pragma: no cover
+if t.TYPE_CHECKING:  # pragma: no cover
     import numpy as np
 else:
     np = LazyLoader("np", globals(), "numpy")
@@ -28,10 +25,9 @@
 
 NumpyType = Literal["np.ndarray[t.Any, np.dtype[t.Any]]"]
 
-<<<<<<< HEAD
-
-class NumpyNdarray(IODescriptor[NumpyType]):
-=======
+logger = logging.getLogger(__name__)
+
+
 def _is_matched_shape(
     left: t.Optional[t.Tuple[int, ...]],
     right: t.Optional[t.Tuple[int, ...]],
@@ -51,8 +47,7 @@
     return True
 
 
-class NumpyNdarray(IODescriptor):
->>>>>>> fa92fbdc
+class NumpyNdarray(IODescriptor[NumpyType]):
     """
     `NumpyNdarray` defines API specification for the inputs/outputs of a Service, where
      either inputs will be converted to or outputs will be converted from type
@@ -153,9 +148,6 @@
         """Returns OpenAPI schema for outcoming responses"""
         return self.openapi_schema()
 
-<<<<<<< HEAD
-    async def from_http_request(self, request: Request) -> NumpyType:
-=======
     def _verify_ndarray(
         self, obj: "np.ndarray", exception_cls: t.Type[Exception] = BadInput
     ) -> "np.ndarray":
@@ -180,8 +172,7 @@
                 logger.warning(f"{self.__class__.__name__}: {e}")
         return obj
 
-    async def from_http_request(self, request: Request) -> "ArrayLike":
->>>>>>> fa92fbdc
+    async def from_http_request(self, request: Request) -> NumpyType:
         """
         Process incoming requests and convert incoming
          objects to `numpy.ndarray`
@@ -193,20 +184,12 @@
             a `numpy.ndarray` object. This can then be used
              inside users defined logics.
         """
-<<<<<<< HEAD
-        res: "np.ndarray[t.Any, np.dtype[t.Any]]" = np.asarray(await request.json())
-        if self._enforce_dtype and hasattr(self, "_dtype"):
-            res = res.astype(self._dtype)
-        if self._enforce_shape and hasattr(self, "_shape"):
-            res = res.reshape(self._shape)
-=======
         obj = await request.json()
         try:
             res = np.array(obj, dtype=self._dtype)
         except ValueError:
             res = np.array(obj)
         res = self._verify_ndarray(res, BadInput)
->>>>>>> fa92fbdc
         return res
 
     async def to_http_response(self, obj: NumpyType) -> Response:
@@ -220,10 +203,7 @@
             HTTP Response of type `starlette.responses.Response`. This can
              be accessed via cURL or any external web traffic.
         """
-<<<<<<< HEAD
-=======
         obj = self._verify_ndarray(obj, InternalServerError)
->>>>>>> fa92fbdc
         return Response(content=json.dumps(obj.tolist()), media_type=MIME_TYPE_JSON)
 
     @classmethod
