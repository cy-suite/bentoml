--- conflicted
+++ resolved
@@ -143,13 +143,7 @@
             body = await request.body()
             return FileLike(io.BytesIO(body), "<request body>")
         raise BentoMLException(
-<<<<<<< HEAD
             f"File should have Content-Type '{self._mime_type}' or 'multipart/form-data', got {content_type} instead"
-        )
-=======
-            f"{self.__class__.__name__} should have Content-Type"
-            f" b'application/octet-stream' or b'multipart/form-data',"
-            f" got {content_type} instead"
         )
 
     async def init_http_response(self) -> Response:
@@ -162,5 +156,4 @@
             obj = FileLike(bytes_=obj)
 
         response.body = t.cast(BytesIO, obj.stream).getvalue()
-        set_content_length(response)
->>>>>>> ddce7895
+        set_content_length(response)