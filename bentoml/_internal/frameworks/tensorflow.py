--- conflicted
+++ resolved
@@ -1,9 +1,5 @@
-<<<<<<< HEAD
 import functools
 import logging
-=======
-# type: ignore[reportMissingTypeStubs]
->>>>>>> 9b441d56
 import os
 import re
 import uuid
@@ -14,34 +10,16 @@
 from typing import TYPE_CHECKING
 from distutils.dir_util import copy_tree
 
-<<<<<<< HEAD
-from simple_di import Provide, inject
-
-from ..configuration.containers import BentoMLContainer
-=======
 import numpy as np
 from simple_di import inject
 from simple_di import Provide
 
 from ..types import Tag
 from ..types import PathType
->>>>>>> 9b441d56
 from ..models import Model
 from ..runner import Runner
 from ...exceptions import MissingDependencyException
 from ..runner.utils import Params
-<<<<<<< HEAD
-from ..types import PathType, Tag
-from ..utils.tensorflow import (
-    cast_tensor_by_spec,
-    get_arg_names,
-    get_input_signatures,
-    get_restored_functions,
-    get_tf_version,
-    pretty_format_restored_model,
-)
-from ...exceptions import MissingDependencyException
-=======
 from ..utils.tensorflow import get_arg_names
 from ..utils.tensorflow import get_tf_version
 from ..utils.tensorflow import cast_tensor_by_spec
@@ -49,7 +27,6 @@
 from ..utils.tensorflow import get_restored_functions
 from ..utils.tensorflow import pretty_format_restored_model
 from ..configuration.containers import BentoMLContainer
->>>>>>> 9b441d56
 
 if TYPE_CHECKING:
     import numpy as np
