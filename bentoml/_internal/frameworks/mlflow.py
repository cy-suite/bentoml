import os
import typing as t
from typing import TYPE_CHECKING
from pathlib import Path

import attr
import yaml
from simple_di import inject
from simple_di import Provide

from bentoml import Tag
from bentoml.exceptions import BentoMLException
from bentoml.exceptions import MissingDependencyException

from ..models import Model as BentoModel
from ..utils.pkg import get_pkg_version
from ..frameworks import ModelRunner
from ..configuration.containers import BentoMLContainer

if TYPE_CHECKING:
    from mlflow.pyfunc import PyFuncModel

    from ..models import ModelStore


try:
    import mlflow.pyfunc
    from mlflow.tracking.artifact_utils import _download_artifact_from_uri
except ImportError:
    raise MissingDependencyException(
        """\
        `mlflow` is required to use with `bentoml.mlflow`.
        Instruction: `pip install -U mlflow`
        """
    )

MODULE_NAME = "bentoml.mlflow"

_mlflow_version = get_pkg_version("mlflow")


def _strike(text: str) -> str:
    return "".join(["\u0336{}".format(c) for c in text])


def _validate_file_exists(fname: str, parent: str) -> t.Tuple[bool, str]:
    for path in Path(parent).iterdir():
        if path.is_dir():
            return _validate_file_exists(fname, str(path))
        if path.name == fname:
            return True, str(path)
    return False, ""


@inject
def load(
    tag: t.Union[str, Tag],
    model_store: "ModelStore" = Provide[BentoMLContainer.model_store],
) -> "PyFuncModel":
    """
    Load a model from BentoML local modelstore with given name.

    Args:
        tag (`str`):
            Tag of a saved model in BentoML local modelstore.
        model_store (`~bentoml._internal.models.store.ModelStore`, default to `BentoMLContainer.model_store`):
            BentoML modelstore, provided by DI Container.

    Returns:
        an instance of `mlflow.pyfunc.PyFuncModel` from BentoML modelstore.

    Examples::
    """  # noqa
    model = model_store.get(tag)
    if model.info.module not in (MODULE_NAME, __name__):
        raise BentoMLException(
            f"Model {tag} was saved with module {model.info.module}, failed loading with {MODULE_NAME}."
        )
    mlflow_folder = model.path_of(model.info.options["mlflow_folder"])
    return mlflow.pyfunc.load_model(mlflow_folder, suppress_warnings=False)


def save(*args: str, **kwargs: str) -> None:  # noqa # pylint: disable
    raise EnvironmentError(
        f"""\n
BentoML won't provide a `save` API for MLflow.
If you currently working with `mlflow.<flavor>.save_model`, we kindly suggest you
 to replace `mlflow.<flavor>.save_model` with BentoML's `save` API as we also supports
 the majority of ML frameworks that MLflow supports. An example below shows how you can
 migrate your code for PyTorch from MLflow to BentoML::

    - {_strike('import mlflow.pytorch')}
    + import bentoml.pytorch

    # PyTorch model logics
    ...
    model = EmbeddingBag()
    - {_strike('mlflow.pytorch.save_model(model, "embed_bag")')}
    + bentoml.pytorch.save("embed_bag", model)

If you want to import MLflow models from local directory or a given file path, you can
 utilize `bentoml.mlflow.import_from_uri`::

    import mlflow.pytorch
    + import bentoml.mlflow

    path = "./my_pytorch_model"
    mlflow.pytorch.save_model(model, path)
    + tag = bentoml.mlflow.import_from_uri("mlflow_pytorch_model", path)

If your current workflow with MLflow involve `log_model` as well as importing models from MLflow Registry,
 you can import those directly to BentoML modelstore using `bentoml.mlflow.import_from_uri`. We also accept
 MLflow runs syntax, as well as models registry uri.
An example showing how to integrate your current `log_model` with `mlflow.sklearn` to BentoML::

    import mlflow.sklearn
    + import mlflow
    + import bentoml.mlflow

    # Log sklearn model `sk_learn_rfr` and register as version 1
    ...
    reg_name = "sk-learn-random-forest-reg-model"
    artifact_path = "sklearn_model"
    mlflow.sklearn.log_model(
        sk_model=sk_learn_rfr,
        artifact_path=artifact_path,
        registered_model_name=reg_name
    )

    # refers to https://www.mlflow.org/docs/latest/tracking.html#logging-functions
    + current_run = mlflow.active_run().info.run_id
    + uri = "runs:/%s/%s" % (current_run, artifact_path)
    + tag = bentoml.mlflow.import_from_uri("runs_mlflow_sklearn", uri)

An example showing how to import from MLflow models registry to BentoML modelstore. With this usecase, we
 recommend you to load the model into memory first with `mlflow.<flavor>.load_model` then save the model using
 BentoML `save` API::

    import mlflow.sklearn
    + import bentoml.sklearn

    reg_model_name = "sk-learn-random-forest-reg-model"
    model_uri = "models:/%s/1" % reg_model_name
    + loaded = mlflow.sklearn.load_model(model_uri, *args, **kwargs)
    + tag = bentoml.sklearn.save("my_model", loaded, *args, **kwargs)

    # you can also use `bentoml.mlflow.import_from_uri` to import the model directly after
    #  defining `model_uri`
    + import bentoml.mlflow
    + tag = bentoml.mlflow.import_from_uri("my_model", model_uri)
    """  # noqa
    )


@inject
def import_from_uri(
    name: str,
    uri: str,
    *,
    metadata: t.Optional[t.Dict[str, t.Any]] = None,
    model_store: "ModelStore" = Provide[BentoMLContainer.model_store],
) -> Tag:
    context: t.Dict[str, t.Any] = {
        "framework_name": "mlflow",
        "pip_dependencies": [f"mlflow=={_mlflow_version}"],
    }

    _model = BentoModel.create(
        name,
        module=MODULE_NAME,
        options=None,
        context=context,
        metadata=metadata,
    )

    _model.info.options = {"uri": uri}
    mlflow_obj_path = _download_artifact_from_uri(uri, output_path=_model.path)
    _model.info.options["mlflow_folder"] = os.path.relpath(mlflow_obj_path, _model.path)
    exists, _ = _validate_file_exists("MLproject", mlflow_obj_path)
    if exists:
        raise BentoMLException("BentoML doesn't accept MLflow Projects.")
    exists, fpath = _validate_file_exists("MLmodel", mlflow_obj_path)
    if not exists:
        raise BentoMLException("Downloaded path is not a valid MLflow Model.")
    with Path(fpath).open("r") as mf:
        conf = yaml.safe_load(mf.read())
        flavor = conf["flavors"]["python_function"]
        _model.info.options["flavor"] = flavor["loader_module"]

    _model.save(model_store)

    return _model.tag


<<<<<<< HEAD
@attr.define(kw_only=True)
class PyFuncRunner(ModelRunner):
    _model: t.Any = attr.ib(init=False)
=======
class _PyFuncRunner(Runner):
    @inject
    def __init__(
        self,
        tag: t.Union[str, Tag],
        resource_quota: t.Optional[t.Dict[str, t.Any]],
        batch_options: t.Optional[t.Dict[str, t.Any]],
        model_store: "ModelStore" = Provide[BentoMLContainer.model_store],
    ):
        super().__init__(str(tag), resource_quota, batch_options)
        self._model_store = model_store
        self._model_tag = tag

    @property
    def required_models(self) -> t.List[Tag]:
        return [self._model_tag]
>>>>>>> bd770316

    @property
    def num_concurrency_per_replica(self) -> int:
        return int(round(self.resource_quota.cpu))

    @property
    def num_replica(self) -> int:
        return 1

    # pylint: disable=arguments-differ,attribute-defined-outside-init
    def _setup(self) -> None:  # type: ignore[override]
<<<<<<< HEAD
        model_info = self.model_store.get(self.tag)
        path = model_info.info.options["mlflow_folder"]
        artifact_path = model_info.path_of(path)
        self._model = mlflow.pyfunc.load_model(artifact_path, suppress_warnings=False)
=======
        self._model = load(self._model_tag, model_store=self._model_store)
>>>>>>> bd770316

    # pylint: disable=arguments-differ
    def _run_batch(self, input_data: t.Any) -> t.Any:  # type: ignore[override]
        return self._model.predict(input_data)


@inject
def load_runner(
    tag: t.Union[str, Tag],
    *,
    name: t.Optional[str] = None,
    resource_quota: t.Optional[t.Dict[str, t.Any]] = None,
    batch_options: t.Optional[t.Dict[str, t.Any]] = None,
    model_store: "ModelStore" = Provide[BentoMLContainer.model_store],
) -> "PyFuncRunner":
    """
    Runner represents a unit of serving logic that can be scaled horizontally to
    maximize throughput. `bentoml.mlflow.load_runner` implements a Runner class that
    has to options to wrap around a PyFuncModel, or infer from given MLflow flavor to
    load BentoML internal Runner implementation, which optimize it for the BentoML runtime.

    Args:
        tag (`str`):
            Model tag to retrieve model from modelstore
        resource_quota (`t.Dict[str, t.Any]`, default to `None`):
            Dictionary to configure resources allocation for runner.
        batch_options (`t.Dict[str, t.Any]`, default to `None`):
            Dictionary to configure batch options for runner in a service context.
        model_store (`~bentoml._internal.models.store.ModelStore`, default to `BentoMLContainer.model_store`):
            BentoML modelstore, provided by DI Container.

    Returns:
        Runner instances loaded from `bentoml.mlflow`. This can be either a `mlflow.pyfunc.PyFuncModel`
        Runner or BentoML runner instance that maps to MLflow flavors

    Examples::
    """
    tag = Tag.from_taglike(tag)
    if name is None:
        name = tag.name

    return PyFuncRunner(  # pylint: disable=unexpected-keyword-arg
        tag=tag,
        name=name,
        resource_quota=resource_quota,  # type: ignore[reportGeneralTypeIssues
        batch_options=batch_options,  # type: ignore[reportGeneralTypeIssues]
        model_store=model_store,
    )<|MERGE_RESOLUTION|>--- conflicted
+++ resolved
@@ -192,28 +192,9 @@
     return _model.tag
 
 
-<<<<<<< HEAD
 @attr.define(kw_only=True)
 class PyFuncRunner(ModelRunner):
     _model: t.Any = attr.ib(init=False)
-=======
-class _PyFuncRunner(Runner):
-    @inject
-    def __init__(
-        self,
-        tag: t.Union[str, Tag],
-        resource_quota: t.Optional[t.Dict[str, t.Any]],
-        batch_options: t.Optional[t.Dict[str, t.Any]],
-        model_store: "ModelStore" = Provide[BentoMLContainer.model_store],
-    ):
-        super().__init__(str(tag), resource_quota, batch_options)
-        self._model_store = model_store
-        self._model_tag = tag
-
-    @property
-    def required_models(self) -> t.List[Tag]:
-        return [self._model_tag]
->>>>>>> bd770316
 
     @property
     def num_concurrency_per_replica(self) -> int:
@@ -225,14 +206,10 @@
 
     # pylint: disable=arguments-differ,attribute-defined-outside-init
     def _setup(self) -> None:  # type: ignore[override]
-<<<<<<< HEAD
         model_info = self.model_store.get(self.tag)
         path = model_info.info.options["mlflow_folder"]
         artifact_path = model_info.path_of(path)
         self._model = mlflow.pyfunc.load_model(artifact_path, suppress_warnings=False)
-=======
-        self._model = load(self._model_tag, model_store=self._model_store)
->>>>>>> bd770316
 
     # pylint: disable=arguments-differ
     def _run_batch(self, input_data: t.Any) -> t.Any:  # type: ignore[override]
