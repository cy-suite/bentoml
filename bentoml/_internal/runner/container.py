from __future__ import annotations

import abc
import pickle
import typing as t
import itertools
from typing import TYPE_CHECKING

from simple_di import inject
from simple_di import Provide

from ..types import LazyType
from ..configuration.containers import DeploymentContainer

SingleType = t.TypeVar("SingleType")
BatchType = t.TypeVar("BatchType")
IndexType = t.Union[None, int]

if TYPE_CHECKING:
    from .. import external_typing as ext


class Payload(t.NamedTuple):
    data: bytes
    meta: dict[str, bool | int | float | str]
    container: str


class DataContainer(t.Generic[SingleType, BatchType]):
    @classmethod
    def create_payload(
        cls,
        data: bytes,
        meta: t.Optional[t.Dict[str, t.Union[bool, int, float, str]]] = None,
    ) -> Payload:
        return Payload(data, meta or {}, container=cls.__name__)

    @classmethod
    @abc.abstractmethod
    def to_payload(cls, single: SingleType) -> Payload:
        ...

    @classmethod
    @abc.abstractmethod
    def from_payload(cls, payload: Payload) -> SingleType:
        ...

    @classmethod
    @abc.abstractmethod
    def batches_to_batch(
        cls, batches: t.Sequence[BatchType], batch_dim: int
    ) -> t.Tuple[BatchType, t.List[int]]:
        ...

    @classmethod
    @abc.abstractmethod
    def batch_to_batches(
        cls, batch: BatchType, indices: t.List[int], batch_dim: int
    ) -> t.List[BatchType]:
        ...

    @classmethod
    @abc.abstractmethod
    def batch_to_payloads(
<<<<<<< HEAD
        cls, batch: BatchType, indices: t.Sequence[int], batch_dim: int
=======
        cls, batch: BatchType, indices: list[int], batch_dim: int
>>>>>>> 9d4dee86
    ) -> t.List[Payload]:
        ...

    @classmethod
    @abc.abstractmethod
    def from_batch_payloads(
<<<<<<< HEAD
        cls, payloads: t.Sequence[Payload], batch_dim: int
    ) -> tuple[BatchType, list[int]]:
=======
        cls, payloads: t.List[Payload], batch_dim: int
    ) -> t.Tuple[BatchType, t.List[int]]:
>>>>>>> 9d4dee86
        ...


class NdarrayContainer(
    DataContainer[
        "ext.NpNDArray",
        "ext.NpNDArray",
    ]
):
    @classmethod
    def batches_to_batch(
        cls,
        batches: t.Sequence["ext.NpNDArray"],
        batch_dim: int = 0,
    ) -> t.Tuple["ext.NpNDArray", t.List[int]]:
        import numpy as np

        # numpy.concatenate may consume lots of memory, need optimization later
        batch = np.concatenate(  # type: ignore[reportGeneralTypeIssues]
            batches,
            axis=batch_dim,
<<<<<<< HEAD
        )
        indices = list(
            itertools.accumulate(subbatch.shape[batch_dim] for subbatch in batches)
        )
=======
        )
        indices = list(
            itertools.accumulate(subbatch.shape[batch_dim] for subbatch in batches)
        )
>>>>>>> 9d4dee86
        indices.pop()
        return batch, indices

    @classmethod
    def batch_to_batches(
        cls,
        batch: "ext.NpNDArray",
        indices: t.List[int],
        batch_dim: int = 0,
    ) -> t.List["ext.NpNDArray"]:
        import numpy as np

        return np.split(batch, indices, axis=batch_dim)

    @classmethod
    @inject
    def to_payload(  # pylint: disable=arguments-differ
        cls,
        single: "ext.NpNDArray",
        plasma_db: "ext.PlasmaClient" | None = Provide[DeploymentContainer.plasma_db],
    ) -> Payload:
        if plasma_db:
            return cls.create_payload(
                plasma_db.put(single).binary(),
                {"plasma": True},
            )

        return cls.create_payload(
            pickle.dumps(single),
            {"plasma": False},
        )

    @classmethod
    @inject
    def from_payload(  # pylint: disable=arguments-differ
        cls,
        payload: Payload,
        plasma_db: "ext.PlasmaClient" | None = Provide[DeploymentContainer.plasma_db],
    ) -> "ext.NpNDArray":
        if payload.meta.get("plasma"):
            import pyarrow.plasma as plasma

            assert plasma_db
            return plasma_db.get(plasma.ObjectID(payload.data))

        return pickle.loads(payload.data)

    @classmethod
    @inject
    def batch_to_payloads(  # pylint: disable=arguments-differ
        cls,
        batch: "ext.NpNDArray",
        indices: t.List[int],
        batch_dim: int = 0,
        plasma_db: "ext.PlasmaClient" = Provide[DeploymentContainer.plasma_db],
    ) -> t.List[Payload]:

        batches = cls.batch_to_batches(batch, indices, batch_dim)
        payloads = [cls.to_payload(subbatch, plasma_db) for subbatch in batches]
        return payloads

    @classmethod
    @inject
    def from_batch_payloads(  # pylint: disable=arguments-differ
        cls,
<<<<<<< HEAD
        payloads: t.Sequence[Payload],
=======
        payloads: t.List[Payload],
>>>>>>> 9d4dee86
        batch_dim: int = 0,
        plasma_db: "ext.PlasmaClient" = Provide[DeploymentContainer.plasma_db],
    ) -> t.Tuple["ext.NpNDArray", t.List[int]]:
        batches = [cls.from_payload(payload, plasma_db) for payload in payloads]
        return cls.batches_to_batch(batches, batch_dim)


class PandasDataFrameContainer(
    DataContainer[t.Union["ext.PdDataFrame", "ext.PdSeries"], "ext.PdDataFrame"]
):
    @classmethod
    def singles_to_batch(
        cls,
        singles: t.Sequence[t.Union["ext.PdDataFrame", "ext.PdSeries"]],
        batch_axis: int = 0,
    ) -> "ext.PdDataFrame":
        import pandas as pd  # type: ignore[import]

        assert batch_axis == 0, "PandasDataFrameContainer requires batch_axis = 0"

        # here we assume each member of singles has the same type/shape
        head = singles[0]
        if LazyType["ext.PdDataFrame"](pd.DataFrame).isinstance(head):
            # DataFrame single type should only have one row
            assert (
                len(head) == 1
            ), "SingleType of PandasDataFrameContainer should have only one row"
            return pd.concat(singles)  # type: ignore[call-arg]

        # pd.Series
        return pd.concat(singles, axis=1).T  # type: ignore[arg-type]

    @classmethod
    def batch_to_singles(  # type: ignore[override]
        cls,
        batch: "ext.PdDataFrame",
        batch_axis: int = 0,
    ) -> t.List["ext.PdSeries"]:

        assert batch_axis == 0, "PandasDataFrameContainer requires batch_axis = 0"

        sers = [row for _, row in batch.iterrows()]
        return sers

    @classmethod
    @inject
    def single_to_payload(  # pylint: disable=arguments-differ
        cls,
        single: "t.Union[ext.PdDataFrame, ext.PdSeries]",
        plasma_db: "ext.PlasmaClient" | None = Provide[DeploymentContainer.plasma_db],
    ) -> Payload:
        if plasma_db:
            return cls.create_payload(
                plasma_db.put(single).binary(),
                {"plasma": True},
            )

        return cls.create_payload(
            pickle.dumps(single),
            {"plasma": False},
        )

    @classmethod
    @inject
    def payload_to_single(  # pylint: disable=arguments-differ
        cls,
        payload: Payload,
        plasma_db: "ext.PlasmaClient" | None = Provide[DeploymentContainer.plasma_db],
    ):
        if payload.meta.get("plasma"):
            import pyarrow.plasma as plasma

            assert plasma_db
            return plasma_db.get(plasma.ObjectID(payload.data))

        return pickle.loads(payload.data)

    batch_to_payload = single_to_payload  # type: ignore[assignment]
    payload_to_batch = payload_to_single


class DefaultContainer(DataContainer[t.Any, t.List[t.Any]]):
    @classmethod
    def singles_to_batch(
        cls, singles: t.Sequence[t.Any], batch_axis: int = 0
    ) -> t.List[t.Any]:
        assert (
            batch_axis == 0
        ), "Default Runner DataContainer does not support batch_axies other than 0"
        return list(singles)

    @classmethod
    def batch_to_singles(
        cls, batch: t.List[t.Any], batch_axis: int = 0
    ) -> t.List[t.Any]:
        assert (
            batch_axis == 0
        ), "Default Runner DataContainer does not support batch_axies other than 0"
        return batch

    @classmethod
    def single_to_payload(cls, single: t.Any) -> Payload:
        if isinstance(single, t.Generator):  # Generators can't be pickled
            single = list(single)  # type: ignore
        return cls.create_payload(pickle.dumps(single))

    @classmethod
    @inject
    def payload_to_single(cls, payload: Payload):
        return pickle.loads(payload.data)

    batch_to_payload = single_to_payload  # type: ignore[assignment]
    payload_to_batch = payload_to_single


class DataContainerRegistry:
    CONTAINER_SINGLE_TYPE_MAP: t.Dict[
        LazyType[t.Any], t.Type[DataContainer[t.Any, t.Any]]
    ] = dict()
    CONTAINER_BATCH_TYPE_MAP: t.Dict[
        LazyType[t.Any], t.Type[DataContainer[t.Any, t.Any]]
    ] = dict()

    @classmethod
    def register_container(
        cls,
        single_type: t.Union[LazyType[t.Any], type],
        batch_type: t.Union[LazyType[t.Any], type],
        container_cls: t.Type[DataContainer[t.Any, t.Any]],
    ):
        single_type = LazyType.from_type(single_type)
        batch_type = LazyType.from_type(batch_type)

        cls.CONTAINER_BATCH_TYPE_MAP[batch_type] = container_cls
        cls.CONTAINER_SINGLE_TYPE_MAP[single_type] = container_cls

    @classmethod
    def find_by_single_type(
        cls, type_: t.Union[t.Type[SingleType], LazyType[t.Any]]
    ) -> t.Type[DataContainer[SingleType, BatchType]]:  # type: ignore[override]
        typeref = LazyType.from_type(type_)
        return cls.CONTAINER_SINGLE_TYPE_MAP.get(
            typeref,
            DefaultContainer,
        )  # type: ignore[arg-type]

    @classmethod
    def find_by_batch_type(
        cls, type_: t.Union[t.Type[BatchType], LazyType[t.Any]]
    ) -> t.Type[DataContainer[SingleType, BatchType]]:  # type: ignore[override]
        typeref = LazyType.from_type(type_)
        return cls.CONTAINER_BATCH_TYPE_MAP.get(
            typeref,
            DefaultContainer,
        )  # type: ignore[arg-type]

    @classmethod
    def find_by_name(cls, name: str) -> t.Type[DataContainer[t.Any, t.Any]]:
        for container_cls in cls.CONTAINER_BATCH_TYPE_MAP.values():
            if container_cls.__name__ == name:
                return container_cls
        if name == DefaultContainer.__name__:
            return DefaultContainer
        raise ValueError(f"can not find specified container class by name {name}")


def register_builtin_containers():
    DataContainerRegistry.register_container(
        LazyType("numpy", "ndarray"), LazyType("numpy", "ndarray"), NdarrayContainer
    )
    # DataContainerRegistry.register_container(np.ndarray, np.ndarray, NdarrayContainer)

    DataContainerRegistry.register_container(
        LazyType("pandas.core.series", "Series"),
        LazyType("pandas.core.frame", "DataFrame"),
        PandasDataFrameContainer,
    )

    DataContainerRegistry.register_container(
        LazyType("pandas.core.frame", "DataFrame"),
        LazyType("pandas.core.frame", "DataFrame"),
        PandasDataFrameContainer,
    )


register_builtin_containers()


class AutoContainer(DataContainer[t.Any, t.Any]):
    @classmethod
    def to_payload(cls, single: t.Any) -> Payload:
        container_cls = DataContainerRegistry.find_by_single_type(type(single))
        return container_cls.to_payload(single)

    @classmethod
    def from_payload(cls, payload: Payload) -> tuple[t.Any, list[int]]:
        container_cls = DataContainerRegistry.find_by_name(payload.container)
        return container_cls.from_payload(payload)

    @classmethod
    def batches_to_batch(
        cls, batches: t.Sequence[BatchType], batch_dim: int = 0
    ) -> tuple[BatchType, list[int]]:
        container_cls = DataContainerRegistry.find_by_batch_type(type(batches[0]))
        return container_cls.batches_to_batch(batches, batch_dim)

    @classmethod
    def batch_to_batches(
        cls, batch: BatchType, indices: list[int], batch_dim: int = 0
    ) -> list[BatchType]:
        container_cls = DataContainerRegistry.find_by_batch_type(type(batch))
        return container_cls.batch_to_batches(batch, indices, batch_dim)

    @classmethod
    def batch_to_payloads(
        cls,
        batch: t.Any,
        indices: list[int],
        batch_dim: int = 0,
    ) -> t.List[Payload]:
        container_cls = DataContainerRegistry.find_by_batch_type(type(batch))
        return container_cls.batch_to_payloads(batch, indices, batch_dim)

    @classmethod
    def from_batch_payloads(
        cls, payloads: list[Payload], batch_dim: int = 0
    ) -> tuple[t.Any, list[int]]:
        container_cls = DataContainerRegistry.find_by_name(payloads[0].container)
        return container_cls.from_batch_payloads(payloads, batch_dim)<|MERGE_RESOLUTION|>--- conflicted
+++ resolved
@@ -62,24 +62,14 @@
     @classmethod
     @abc.abstractmethod
     def batch_to_payloads(
-<<<<<<< HEAD
         cls, batch: BatchType, indices: t.Sequence[int], batch_dim: int
-=======
-        cls, batch: BatchType, indices: list[int], batch_dim: int
->>>>>>> 9d4dee86
     ) -> t.List[Payload]:
         ...
 
     @classmethod
     @abc.abstractmethod
     def from_batch_payloads(
-<<<<<<< HEAD
         cls, payloads: t.Sequence[Payload], batch_dim: int
-    ) -> tuple[BatchType, list[int]]:
-=======
-        cls, payloads: t.List[Payload], batch_dim: int
-    ) -> t.Tuple[BatchType, t.List[int]]:
->>>>>>> 9d4dee86
         ...
 
 
@@ -101,17 +91,10 @@
         batch = np.concatenate(  # type: ignore[reportGeneralTypeIssues]
             batches,
             axis=batch_dim,
-<<<<<<< HEAD
         )
         indices = list(
             itertools.accumulate(subbatch.shape[batch_dim] for subbatch in batches)
         )
-=======
-        )
-        indices = list(
-            itertools.accumulate(subbatch.shape[batch_dim] for subbatch in batches)
-        )
->>>>>>> 9d4dee86
         indices.pop()
         return batch, indices
 
@@ -177,11 +160,7 @@
     @inject
     def from_batch_payloads(  # pylint: disable=arguments-differ
         cls,
-<<<<<<< HEAD
         payloads: t.Sequence[Payload],
-=======
-        payloads: t.List[Payload],
->>>>>>> 9d4dee86
         batch_dim: int = 0,
         plasma_db: "ext.PlasmaClient" = Provide[DeploymentContainer.plasma_db],
     ) -> t.Tuple["ext.NpNDArray", t.List[int]]:
