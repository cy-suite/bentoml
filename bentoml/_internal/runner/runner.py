--- conflicted
+++ resolved
@@ -2,11 +2,10 @@
 
 import typing as t
 import logging
-<<<<<<< HEAD
-=======
+
+
 from abc import ABC
 from abc import abstractmethod
->>>>>>> 6b9c4f31
 from typing import TYPE_CHECKING
 
 import attr
@@ -140,27 +139,6 @@
         *args: t.Any,
         **kwargs: t.Any,
     ) -> t.Any:
-<<<<<<< HEAD
-        if self._runnable is not None:
-            import anyio
-
-            method = getattr(self._runnable, method_name)
-            return anyio.to_thread.run_sync(
-                method,
-                *args,
-                **kwargs,
-                limiter=anyio.CapacityLimiter(1),
-            )
-        if self._runner_client is not None:
-            return await self._runner_client.async_run_method(
-                method_name,
-                *args,
-                **kwargs,
-            )
-        raise BentoMLException(
-            "runner not initialized"
-        )  # TODO: make this UninitializedRunnerException
-=======
         ...
 
 
@@ -181,12 +159,6 @@
 
         method = getattr(self._runnable, method_name)
         return anyio.to_thread.run_sync(method, *args, **kwargs)
->>>>>>> 6b9c4f31
-
-
-# TODO: Move these to the default configuration file and allow user override
-GLOBAL_DEFAULT_MAX_BATCH_SIZE = 100
-GLOBAL_DEFAULT_MAX_LATENCY_MS = 10000
 
 
 @attr.define(frozen=True)
@@ -198,11 +170,7 @@
     resource_config: Resource
     runner_methods: t.List[RunnerMethod]
     scheduling_strategy: t.Type[Strategy]
-<<<<<<< HEAD
-    _runner_handle = attr.field(init=False, factory=RunnerHandle)
-=======
     _runner_handle: RunnerHandle | None = attr.field(init=False, default=None)
->>>>>>> 6b9c4f31
 
     def __init__(
         self,
@@ -234,18 +202,22 @@
             max_latency_ms:
             method_configs:
         """
-<<<<<<< HEAD
-        runner_methods: t.List[RunnerMethod] = []
-        method_configs = method_configs or {}
-=======
         name = runnable_class.__name__ if name is None else name
         models = [] if models is None else models
         runner_methods: list[RunnerMethod] = []
         runner_init_params = {} if init_params is None else init_params
         method_configs = {} if method_configs is None else {}
         custom_resources = {} if custom_resources is None else {}
->>>>>>> 6b9c4f31
         runnable_method_config_map = runnable_class.get_method_configs()
+        resource = (
+            Resource.from_config()
+            | Resource(
+                cpu=cpu,
+                nvidia_gpu=nvidia_gpu,
+                custom_resources=custom_resources or {},
+            )
+            | Resource.from_system()
+        )
 
         for method_name, runnable_method_config in runnable_method_config_map.items():
             method_max_batch_size = max_batch_size or GLOBAL_DEFAULT_MAX_BATCH_SIZE
@@ -270,36 +242,13 @@
                     max_latency_ms=method_max_latency_ms,
                 )
             )
-
-<<<<<<< HEAD
-        runner_name = name or runnable_class.__name__
-        resource = (
-            Resource.from_config()
-            | Resource(
-                cpu=cpu,
-                nvidia_gpu=nvidia_gpu,
-                custom_resources=custom_resources or {},
-            )
-            | Resource.from_system()
-        )
-        self.__attrs_init__(  # type: ignore
-            runnable_class=runnable_class,
-            runnable_init_params=init_params or {},
-            name=runner_name,
-            models=models or [],
-            resource_config=resource,
-=======
+            
         self.__attrs_init__(  # type: ignore
             runnable_class=runnable_class,
             runnable_init_params=runner_init_params,
             name=name,
             models=models,
-            resource_config=Resource(
-                cpu=cpu,
-                nvidia_gpu=nvidia_gpu,
-                custom_resources=custom_resources,
-            ).with_config_overrides(name),
->>>>>>> 6b9c4f31
+            resource_config=resource,
             runner_methods=runner_methods,
             scheduling_strategy=scheduling_strategy,
         )
