from __future__ import annotations

import typing as t
import logging
from typing import TYPE_CHECKING
from functools import cached_property

import attr

from ..utils import first_not_none
from .resource import Resource
from .runnable import Runnable
from .runnable import RunnableMethodConfig
from .strategy import Strategy
from .strategy import DefaultStrategy
from ...exceptions import StateException
from .runner_handle import RunnerHandle
from .runner_handle import DummyRunnerHandle

if TYPE_CHECKING:
    from ..models import Model


logger = logging.getLogger(__name__)


"""
runners config:

runners:
  - name: iris_clf
    cpu: 4
    nvidia_gpu: 0  # requesting 0 GPU
    max_batch_size: 20
  - name: my_custom_runner
	cpu: 2
	nvidia_gpu: 2  # requesting 2 GPUs
	runnable_method_configs:
      - name: "predict"
		max_batch_size: 10
		max_latency_ms: 500


Runner API usage:

my_runner = bentoml.Runner(
	MyRunnable,
	init_params={"foo": foo, "bar": bar},
	name="custom_runner_name",
	strategy=None, # default strategy will be selected depending on the SUPPORT_GPU and SUPPORT_CPU_MULTI_THREADING flag on runnable
	models=[..],

	# below are also configurable via config file:

	# default configs:
	cpu=4,
	nvidia_gpu=1
	custom_resources={..} # reserved API for supporting custom accelerators, a custom scheduling strategy will be needed to support new hardware types
	max_batch_size=..  # default max batch size will be applied to all run methods, unless override in the runnable_method_configs
	max_latency_ms=.. # default max latency will be applied to all run methods, unless override in the runnable_method_configs

	runnable_method_configs=[
		{
			method_name="predict",
			max_batch_size=..,
			max_latency_ms=..,
		}
	],
)



Testing Runner script:

my_runner = benotml.pytorch.get(tag).to_runner(..)

os.environ["CUDA_VISIBLE_DEVICES"] = None  # if needed
my_runner.init_local()
# warning user: for testing purpose only
# warning user: resource configs are not respected

my_runner.predict.run( test_input_df )

"""


@attr.define(frozen=True)
class RunnerMethod:
    runner: Runner
    name: str
    max_batch_size: int
    max_latency_ms: int

    @cached_property
    def runnable_method_config(self) -> RunnableMethodConfig:
        configs = self.runner.runnable_class.get_method_configs()
        return configs[self.name]

    def run(self, *args: t.Any, **kwargs: t.Any) -> t.Any:
        return self.runner._runner_handle.run_method(  # type: ignore
            self.name,
            *args,
            **kwargs,
        )

    async def async_run(self, *args: t.Any, **kwargs: t.Any) -> t.Any:
        return await self.runner._runner_handle.async_run_method(  # type: ignore
            self.name,
            *args,
            **kwargs,
        )


# TODO: Move these to the default configuration file and allow user override
GLOBAL_DEFAULT_MAX_BATCH_SIZE = 100
GLOBAL_DEFAULT_MAX_LATENCY_MS = 10000


@attr.define(frozen=True)
class Runner:
    runnable_class: t.Type[Runnable]
    runnable_init_params: t.Dict[str, t.Any]
    name: str
    models: t.List[Model]
    resource_config: Resource
    runner_methods: t.List[RunnerMethod]
    scheduling_strategy: t.Type[Strategy]

    _runner_handle: RunnerHandle = attr.field(init=False, factory=DummyRunnerHandle)

    def __init__(
        self,
        runnable_class: t.Type[Runnable],
        *,
        init_params: t.Dict[str, t.Any] | None = None,
        name: str | None = None,
        scheduling_strategy: t.Type[Strategy] = DefaultStrategy,
        models: t.List[Model] | None = None,
        cpu: int | None,  # TODO: support str and float type here? e.g "500m" or "0.5"
        nvidia_gpu: int | None,
        custom_resources: t.Dict[str, float | None] | None = None,
        max_batch_size: int | None,
        max_latency_ms: int | None,
        method_configs: t.Dict[str, t.Dict[str, int]] | None,
    ) -> None:
        """
        Args:
            runnable_class: runnable class
            init_params: runnable init params
            name: runner name
            scheduling_strategy: scheduling strategy
            models: list of required bento models
            cpu: cpu resource
            nvidia_gpu: nvidia gpu resource
            custom_resources: custom resources
            max_batch_size: max batch size config for micro batching
            max_latency_ms: max latency config for micro batching
            method_configs: per method configs
        """

        name = runnable_class.__name__ if name is None else name
        models = [] if models is None else models
        runner_method_map: dict[str, RunnerMethod] = {}
        runner_init_params = {} if init_params is None else init_params
        method_configs = {} if method_configs is None else {}
        custom_resources = {} if custom_resources is None else {}
        resource = (
            Resource.from_config(name)
            | Resource(
                cpu=cpu,
                nvidia_gpu=nvidia_gpu,
                custom_resources=custom_resources or {},
            )
            | Resource.from_system()
        )

        for method_name in runnable_class.get_method_configs():
            method_max_batch_size = method_configs.get(method_name, {}).get(
                "max_batch_size"
            )
            method_max_latency_ms = method_configs.get(method_name, {}).get(
                "max_latency_ms"
            )

            runner_method_map[method_name] = RunnerMethod(
                runner=self,
                name=method_name,
                max_batch_size=first_not_none(
                    method_max_batch_size,
                    max_batch_size,
                    default=GLOBAL_DEFAULT_MAX_BATCH_SIZE,
                ),
                max_latency_ms=first_not_none(
                    method_max_latency_ms,
                    max_latency_ms,
                    default=GLOBAL_DEFAULT_MAX_LATENCY_MS,
                ),
            )

        # pick the default method
        if len(runner_method_map) == 1:
            default_method = next(iter(runner_method_map.values()))
            logger.info(f"Default runner method set to `{default_method.name}`, it can be accessed both via `runner.run` and `runner.{default_method.name}.async_run`")

        elif "__call__" in runner_method_map:
            logger.info("Default runner method set to `__call__`, it can be accessed via `runner.run` or `runner.async_run`")
            default_method = runner_method_map["__call__"]
        else:
            logger.info(f'No default method found for Runner "{name}", all method access needs to be in the form of `runner.{{method}}.run`')
            default_method = None

        if default_method is not None:
            self.run = default_method.run
            self.async_run = default_method.async_run

        for runner_method in self.runner_methods:
<<<<<<< HEAD
            self[runner_method.method_name] = runner_method

        self.__attrs_init__(  # type: ignore
            runnable_class=runnable_class,
            runnable_init_params=runner_init_params,
            name=name,
            models=models,
            resource_config=resource,
            runner_methods=list(runner_method_map.values()),
            scheduling_strategy=scheduling_strategy,
        )

=======
            setattr(self, runner_method.name, runner_method)
>>>>>>> 1f313013

    def _init(self, handle_class: t.Type[RunnerHandle]) -> None:
        if not isinstance(self._runner_handle, DummyRunnerHandle):
            raise StateException("Runner already initialized")

        runner_handle = handle_class(self)
        object.__setattr__(self, "_runner_handle", runner_handle)

    def init_local(self, quiet: bool = False) -> None:
        """
        init local runnable instance, for testing and debugging only
        """
        if quiet:
            logger.warning("for debugging and testing only")

        from .runner_handle.local import LocalRunnerRef

        self._init(LocalRunnerRef)

    def init_client(self):
        """
        init client for a remote runner instance
        """
        from .runner_handle.remote import RemoteRunnerClient

        self._init(RemoteRunnerClient)

    def destroy(self):
        object.__setattr__(self, "_runner_handle", DummyRunnerHandle())<|MERGE_RESOLUTION|>--- conflicted
+++ resolved
@@ -214,7 +214,6 @@
             self.async_run = default_method.async_run
 
         for runner_method in self.runner_methods:
-<<<<<<< HEAD
             self[runner_method.method_name] = runner_method
 
         self.__attrs_init__(  # type: ignore
@@ -227,9 +226,7 @@
             scheduling_strategy=scheduling_strategy,
         )
 
-=======
-            setattr(self, runner_method.name, runner_method)
->>>>>>> 1f313013
+
 
     def _init(self, handle_class: t.Type[RunnerHandle]) -> None:
         if not isinstance(self._runner_handle, DummyRunnerHandle):
