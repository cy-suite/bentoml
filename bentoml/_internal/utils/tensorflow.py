--- conflicted
+++ resolved
@@ -4,16 +4,12 @@
 
 from ...exceptions import MissingDependencyException
 
-<<<<<<< HEAD
 try:
     import importlib.metadata as importlib_metadata
 except ImportError:
     import importlib_metadata
 
-if TYPE_CHECKING:  # pragma: no cover
-=======
 if TYPE_CHECKING:
->>>>>>> 5a6b24ba
     from tensorflow.python.framework.type_spec import TypeSpec
 
 TF_KERAS_DEFAULT_FUNCTIONS = {
