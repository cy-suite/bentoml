--- conflicted
+++ resolved
@@ -6,7 +6,6 @@
 import tarfile
 import uuid
 from datetime import datetime
-from pathlib import Path
 from typing import (
     TYPE_CHECKING,
     Any,
@@ -27,7 +26,6 @@
 if TYPE_CHECKING:
     from mypy.typeshed.stdlib.contextlib import _GeneratorContextManager
 
-from ..types import PathType
 from .gcs import is_gcs_url
 from .lazy_loader import LazyLoader
 from .s3 import is_s3_url
@@ -42,26 +40,13 @@
 
 
 __all__ = [
-    "catch_exceptions",
-    "cached_contextmanager",
-    "cached_property",
-    "LazyLoader",
     "reserve_free_port",
     "get_free_port",
     "generate_new_version_id",
-<<<<<<< HEAD
-    "resolve_bento_bundle_uri",
-    "is_gcs_url",
-    "is_s3_url",
-    "archive_directory_to_tar",
-    "resolve_bundle_path",
-    "validate_or_create_dir",
-=======
     "catch_exceptions",
     "is_gcs_url",
     "is_s3_url",
     "LazyLoader",
->>>>>>> 28725f29
 ]
 
 
@@ -77,157 +62,6 @@
     return f"{date_string}_{random_hash}"
 
 
-<<<<<<< HEAD
-def validate_or_create_dir(path: PathType) -> None:
-    path = Path(path)
-
-    if path.exists():
-        if not path.is_dir():
-            raise OSError(20, f"{path} is not a directory")
-    else:
-        path.mkdir(parents=True)
-
-
-class _Missing(object):
-    def __repr__(self) -> str:
-        return "no value"
-
-    def __reduce__(self) -> str:
-        return "_missing"
-
-
-_missing = _Missing()
-
-
-def init_docstrings(*init: str):
-    def decorator(func):
-        func.__doc__ = "".join(init) + ("" if func.__doc__ is None else func.__doc__)
-        return func
-
-    return decorator
-
-
-def returns_docstrings(*returns: str):
-    def decorator(func):
-        func.__doc__ = func.__doc__ + "".join(returns)
-        return func
-
-    return decorator
-
-
-class cached_property(Generic[_T, _V], property):
-    """A decorator that converts a function into a lazy property. The
-    function wrapped is called the first time to retrieve the result
-    and then that calculated result is used the next time you access
-    the value:
-
-    .. code-block:: python
-
-        class Foo(object):
-
-            @cached_property
-            def foo(self):
-                # calculate something important here
-                return 42
-
-    The class has to have a `__dict__` in order for this property to
-    work.
-
-    Implementation detail: A subclass of python's builtin property
-    decorator, we override __get__ to check for a cached value. If one
-    chooses to invoke __get__ by hand the property will still work as
-    expected because the lookup logic is replicated in __get__ for
-    manual invocation.
-    """
-
-    def __init__(
-        self,
-        func: Callable[[_T], _V],
-        name: Optional[str] = None,
-        doc: Optional[str] = None,
-    ):  # pylint:disable=super-init-not-called
-        self.__name__ = name or func.__name__
-        self.__module__ = func.__module__
-        self.__doc__ = doc or func.__doc__
-        self.func = func
-
-    def __set__(self, obj: _T, value: _V) -> None:
-        obj.__dict__[self.__name__] = value
-
-    @overload
-    def __get__(  # pylint: disable=redefined-builtin
-        self, obj: None, type: Optional[Type[_T]] = None
-    ) -> "cached_property":
-        ...
-
-    @overload
-    def __get__(  # pylint: disable=redefined-builtin
-        self, obj: _T, type: Optional[Type[_T]] = None
-    ) -> _V:
-        ...
-
-    def __get__(  # pylint:disable=redefined-builtin
-        self, obj: Optional[_T], type: Optional[Type[_T]] = None
-    ) -> Union["cached_property", _V]:
-        if obj is None:
-            return self
-        value: _V = obj.__dict__.get(self.__name__, _missing)
-        if value is _missing:
-            value = self.func(obj)
-            obj.__dict__[self.__name__] = value
-        return value
-
-
-class cached_contextmanager(Generic[_T]):
-    """
-    Just like contextlib.contextmanager, but will cache the yield value for the same
-    arguments. When one instance of the contextmanager exits, the cache value will
-    also be popped.
-
-    (To reuse the container based on the same image)
-    Example Usage::
-
-        @cached_contextmanager("{docker_image.id}")
-        def start_docker_container_from_image(docker_image, timeout=60):
-            container = ...
-            yield container
-            container.stop()
-    """
-
-    def __init__(self, cache_key_template: Optional[str] = None) -> None:
-        self._cache_key_template = cache_key_template
-        self._cache: Dict[Union[str, Tuple], _T] = {}
-
-    # TODO: use ParamSpec 3.10: https://github.com/python/mypy/issues/8645.
-    #   One possible solution is to use typing_extensions >=3.8
-    def __call__(
-        self, func: Callable[..., Iterator[_T]]
-    ) -> Callable[..., "_GeneratorContextManager[_T]"]:
-        func_m = contextlib.contextmanager(func)
-
-        @contextlib.contextmanager
-        @functools.wraps(func)
-        def _func(*args: Any, **kwargs: Any) -> Iterator[_T]:
-            bound_args = inspect.signature(func).bind(*args, **kwargs)
-            bound_args.apply_defaults()
-            if self._cache_key_template:
-                cache_key: Union[str, Tuple] = self._cache_key_template.format(
-                    **bound_args.arguments
-                )
-            else:
-                cache_key = tuple(bound_args.arguments.values())
-            if cache_key in self._cache:
-                yield self._cache[cache_key]
-            else:
-                with func_m(*args, **kwargs) as value:
-                    self._cache[cache_key] = value
-                    yield value
-                    self._cache.pop(cache_key)
-
-        return _func
-
-=======
->>>>>>> 28725f29
 
 class catch_exceptions(Generic[_T], object):
     def __init__(
