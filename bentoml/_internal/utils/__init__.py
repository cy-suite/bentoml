import contextlib
import functools
import inspect
import os
import socket
import tarfile
<<<<<<< HEAD
import uuid
from datetime import datetime
=======
>>>>>>> 3f889619
from typing import (
    TYPE_CHECKING,
    Any,
    Callable,
    Dict,
    Generic,
    Iterator,
    List,
    Optional,
    Tuple,
    Type,
    TypeVar,
    Union,
    overload,
)
from urllib.parse import urlparse, uses_netloc, uses_params, uses_relative

if TYPE_CHECKING:
    from mypy.typeshed.stdlib.contextlib import _GeneratorContextManager

from .gcs import is_gcs_url
from .lazy_loader import LazyLoader
from .s3 import is_s3_url

_T = TypeVar("_T")
_V = TypeVar("_V")

_VALID_URLS = set(uses_relative + uses_netloc + uses_params)
_VALID_URLS.discard("")

DEFAULT_CHUNK_SIZE = 1024 * 8  # 8kb


__all__ = [
    "reserve_free_port",
    "get_free_port",
    "is_url",
<<<<<<< HEAD
    "randomize_hash",
=======
>>>>>>> 3f889619
    "catch_exceptions",
    "cached_contextmanager",
    "cached_property",
    "resolve_bento_bundle_uri",
    "is_gcs_url",
    "is_s3_url",
    "archive_directory_to_tar",
    "resolve_bundle_path",
    "LazyLoader",
]


def _yield_first_val(iterable):
    if isinstance(iterable, tuple):
        yield iterable[0]
    elif isinstance(iterable, str):
        yield iterable
    else:
        for i in iterable:
            yield i


def flatten_list(lst) -> List[str]:
    if not isinstance(lst, list):
        raise AttributeError
    return [k for i in lst for k in _yield_first_val(i)]


def randomize_hash():
    return f'{datetime.now().strftime("%Y%m%d%H%M%S")}_{uuid.uuid4().hex[:6].upper()}'


class _Missing(object):
    def __repr__(self) -> str:
        return "no value"

    def __reduce__(self) -> str:
        return "_missing"


_missing = _Missing()


class cached_property(Generic[_T, _V], property):
    """A decorator that converts a function into a lazy property. The
    function wrapped is called the first time to retrieve the result
    and then that calculated result is used the next time you access
    the value:

    .. code-block:: python

        class Foo(object):

            @cached_property
            def foo(self):
                # calculate something important here
                return 42

    The class has to have a `__dict__` in order for this property to
    work.

    Implementation detail: A subclass of python's builtin property
    decorator, we override __get__ to check for a cached value. If one
    chooses to invoke __get__ by hand the property will still work as
    expected because the lookup logic is replicated in __get__ for
    manual invocation.
    """

    def __init__(
        self,
        func: Callable[[_T], _V],
        name: Optional[str] = None,
        doc: Optional[str] = None,
    ):  # pylint:disable=super-init-not-called
        self.__name__ = name or func.__name__
        self.__module__ = func.__module__
        self.__doc__ = doc or func.__doc__
        self.func = func

    def __set__(self, obj: _T, value: _V) -> None:
        obj.__dict__[self.__name__] = value

    @overload
    def __get__(  # pylint: disable=redefined-builtin
        self, obj: None, type: Optional[Type[_T]] = None
    ) -> "cached_property":
        ...

    @overload
    def __get__(  # pylint: disable=redefined-builtin
        self, obj: _T, type: Optional[Type[_T]] = None
    ) -> _V:
        ...

    def __get__(  # pylint:disable=redefined-builtin
        self, obj: Optional[_T], type: Optional[Type[_T]] = None
    ) -> Union["cached_property", _V]:
        if obj is None:
            return self
        value: _V = obj.__dict__.get(self.__name__, _missing)
        if value is _missing:
            value = self.func(obj)
            obj.__dict__[self.__name__] = value
        return value


class cached_contextmanager(Generic[_T]):
    """
    Just like contextlib.contextmanager, but will cache the yield value for the same
    arguments. When one instance of the contextmanager exits, the cache value will
    also be popped.

    (To reuse the container based on the same image)
    Example Usage::

        @cached_contextmanager("{docker_image.id}")
        def start_docker_container_from_image(docker_image, timeout=60):
            container = ...
            yield container
            container.stop()
    """

    def __init__(self, cache_key_template: Optional[str] = None) -> None:
        self._cache_key_template = cache_key_template
        self._cache: Dict[Union[str, Tuple], _T] = {}

    # TODO: use ParamSpec 3.10: https://github.com/python/mypy/issues/8645.
    #   One possible solution is to use typing_extensions >=3.8
    def __call__(
        self, func: Callable[..., Iterator[_T]]
    ) -> Callable[..., "_GeneratorContextManager[_T]"]:
        func_m = contextlib.contextmanager(func)

        @contextlib.contextmanager
        @functools.wraps(func)
        def _func(*args: Any, **kwargs: Any) -> Iterator[_T]:
            bound_args = inspect.signature(func).bind(*args, **kwargs)
            bound_args.apply_defaults()
            if self._cache_key_template:
                cache_key: Union[str, Tuple] = self._cache_key_template.format(
                    **bound_args.arguments
                )
            else:
                cache_key = tuple(bound_args.arguments.values())
            if cache_key in self._cache:
                yield self._cache[cache_key]
            else:
                with func_m(*args, **kwargs) as value:
                    self._cache[cache_key] = value
                    yield value
                    self._cache.pop(cache_key)

        return _func


class catch_exceptions(Generic[_T], object):
    def __init__(
        self,
        catch_exc: Union[Type[BaseException], Tuple[Type[BaseException], ...]],
        throw_exc: Union[Type[BaseException], Tuple[Type[BaseException], ...]],
        msg: Optional[str] = "",
        fallback: Optional[_T] = None,
        raises: Optional[bool] = True,
    ) -> None:
        self._catch_exc = catch_exc
        self._throw_exc = throw_exc
        self._msg = msg
        self._fallback = fallback
        self._raises = raises

    # TODO: use ParamSpec (3.10+): https://github.com/python/mypy/issues/8645
    def __call__(self, func: Callable[..., _T]) -> Callable[..., Optional[_T]]:
        @functools.wraps(func)
        def _(*args: Any, **kwargs: Any) -> Optional[_T]:
            try:
                return func(*args, **kwargs)
            except self._catch_exc:
                if self._raises:
                    raise self._throw_exc(self._msg)
                return self._fallback

        return _


@contextlib.contextmanager
def reserve_free_port(host: str = "localhost") -> Iterator[int]:
    """
    detect free port and reserve until exit the context
    """
    sock = socket.socket(socket.AF_INET, socket.SOCK_STREAM)
    sock.bind((host, 0))
    port = sock.getsockname()[1]
    yield port
    sock.close()


def get_free_port(host: str = "localhost") -> int:
    """
    detect free port and reserve until exit the context
    """
    sock = socket.socket(socket.AF_INET, socket.SOCK_STREAM)
    sock.bind((host, 0))
    port: int = sock.getsockname()[1]
    sock.close()
    return port


def is_url(url: str) -> bool:
    try:
        return urlparse(url).scheme in _VALID_URLS
    except Exception:  # pylint:disable=broad-except
        return False


<<<<<<< HEAD
=======
class catch_exceptions(Generic[T], object):
    def __init__(
        self,
        catch_exc: Union[Type[BaseException], Tuple[Type[BaseException], ...]],
        throw_exc: Union[Type[BaseException], Tuple[Type[BaseException], ...]],
        msg: Optional[str] = "",
        fallback: Optional[T] = None,
        raises: Optional[bool] = True,
    ) -> None:
        self._catch_exc = catch_exc
        self._throw_exc = throw_exc
        self._msg = msg
        self._fallback = fallback
        self._raises = raises

    # TODO: use ParamSpec (3.10+): https://github.com/python/mypy/issues/8645
    def __call__(self, func: Callable[..., T]) -> Callable[..., Optional[T]]:
        @functools.wraps(func)
        def _(*args: Any, **kwargs: Any) -> Optional[T]:
            try:
                return func(*args, **kwargs)
            except self._catch_exc:
                if self._raises:
                    raise self._throw_exc(self._msg)
                return self._fallback

        return _


>>>>>>> 3f889619
def resolve_bundle_path(
    bento: str,
    pip_installed_bundle_path: Optional[str] = None,
    yatai_url: Optional[str] = None,
) -> str:
    from bentoml.exceptions import BentoMLException

    if pip_installed_bundle_path:
        assert (
            bento is None
        ), "pip installed BentoService commands should not have Bento argument"
        return pip_installed_bundle_path

    if os.path.isdir(bento) or is_s3_url(bento) or is_gcs_url(bento):
        # saved_bundle already support loading local, s3 path and gcs path
        return bento
    else:
        raise BentoMLException(
            f'BentoService "{bento}" not found - either specify the file path of '
            f"the BentoService saved bundle, or the BentoService id in the form of "
            f'"name:version"'
        )


def resolve_bento_bundle_uri(bento_pb):
    if bento_pb.uri.s3_presigned_url:
        # Use s3 presigned URL for downloading the repository if it is presented
        return bento_pb.uri.s3_presigned_url
    if bento_pb.uri.gcs_presigned_url:
        return bento_pb.uri.gcs_presigned_url
    else:
        return bento_pb.uri.uri


def archive_directory_to_tar(
    source_dir: str, tarfile_dir: str, tarfile_name: str
) -> Tuple[str, str]:
    file_name = f"{tarfile_name}.tar"
    tarfile_path = os.path.join(tarfile_dir, file_name)
    with tarfile.open(tarfile_path, mode="w:gz") as tar:
        # Use arcname to prevent storing the full path to the bundle,
        # from source_dir/path/to/file to path/to/file
        tar.add(source_dir, arcname="")
    return tarfile_path, file_name<|MERGE_RESOLUTION|>--- conflicted
+++ resolved
@@ -4,11 +4,9 @@
 import os
 import socket
 import tarfile
-<<<<<<< HEAD
 import uuid
 from datetime import datetime
-=======
->>>>>>> 3f889619
+
 from typing import (
     TYPE_CHECKING,
     Any,
@@ -46,10 +44,7 @@
     "reserve_free_port",
     "get_free_port",
     "is_url",
-<<<<<<< HEAD
     "randomize_hash",
-=======
->>>>>>> 3f889619
     "catch_exceptions",
     "cached_contextmanager",
     "cached_property",
@@ -264,38 +259,6 @@
         return False
 
 
-<<<<<<< HEAD
-=======
-class catch_exceptions(Generic[T], object):
-    def __init__(
-        self,
-        catch_exc: Union[Type[BaseException], Tuple[Type[BaseException], ...]],
-        throw_exc: Union[Type[BaseException], Tuple[Type[BaseException], ...]],
-        msg: Optional[str] = "",
-        fallback: Optional[T] = None,
-        raises: Optional[bool] = True,
-    ) -> None:
-        self._catch_exc = catch_exc
-        self._throw_exc = throw_exc
-        self._msg = msg
-        self._fallback = fallback
-        self._raises = raises
-
-    # TODO: use ParamSpec (3.10+): https://github.com/python/mypy/issues/8645
-    def __call__(self, func: Callable[..., T]) -> Callable[..., Optional[T]]:
-        @functools.wraps(func)
-        def _(*args: Any, **kwargs: Any) -> Optional[T]:
-            try:
-                return func(*args, **kwargs)
-            except self._catch_exc:
-                if self._raises:
-                    raise self._throw_exc(self._msg)
-                return self._fallback
-
-        return _
-
-
->>>>>>> 3f889619
 def resolve_bundle_path(
     bento: str,
     pip_installed_bundle_path: Optional[str] = None,
