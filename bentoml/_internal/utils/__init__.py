import contextlib
import functools
import socket
import typing as t
import uuid
from pathlib import Path
from typing import overload

from ..types import PathType
from .lazy_loader import LazyLoader

C = t.TypeVar("C")
T = t.TypeVar("T")
_T_co = t.TypeVar("_T_co", covariant=True, bound=t.Any)


__all__ = [
    "cached_property",
    "cached_contextmanager",
    "reserve_free_port",
    "get_free_port",
    "catch_exceptions",
    "LazyLoader",
    "validate_or_create_dir",
]


def randomize_runner_name(module_name: str):
    return f"{module_name.split('.')[-1]}_{uuid.uuid4().hex[:6].lower()}"


def validate_or_create_dir(*path: PathType) -> None:
    for p in path:
        path_obj = Path(p)

        if path_obj.exists():
            if not path_obj.is_dir():
                raise OSError(20, f"{path_obj} is not a directory")
        else:
            path_obj.mkdir(parents=True)


class catch_exceptions(t.Generic[_T_co], object):
    def __init__(
        self,
        catch_exc: t.Union[t.Type[BaseException], t.Tuple[t.Type[BaseException], ...]],
        throw_exc: t.Callable[[str], BaseException],
        msg: str = "",
        fallback: t.Optional[_T_co] = None,
        raises: t.Optional[bool] = True,
    ) -> None:
        self._catch_exc = catch_exc
        self._throw_exc = throw_exc
        self._msg = msg
        self._fallback = fallback
        self._raises = raises

<<<<<<< HEAD
    @overload
    def __call__(self, func: t.Any) -> t.Callable[..., _T_co]:
        ...

    @overload
    def __call__(self, func: t.Any) -> t.Any:  # noqa: F811
        ...

=======
>>>>>>> 3948fb2c
    # TODO: use ParamSpec (3.10+): https://github.com/python/mypy/issues/8645
    def __call__(  # noqa: F811
        self, func: t.Callable[..., _T_co]
    ) -> t.Callable[..., t.Optional[_T_co]]:
        @functools.wraps(func)
        def _(*args: t.Any, **kwargs: t.Any) -> t.Optional[_T_co]:
            try:
                return func(*args, **kwargs)
            except self._catch_exc:
                if self._raises:
                    raise self._throw_exc(self._msg)
                return self._fallback

        return _


@contextlib.contextmanager
def reserve_free_port(host: str = "localhost") -> t.Iterator[int]:
    """
    detect free port and reserve until exit the context
    """
    sock = socket.socket(socket.AF_INET, socket.SOCK_STREAM)
    sock.bind((host, 0))
    port = sock.getsockname()[1]
    yield port
    sock.close()


def get_free_port(host: str = "localhost") -> int:
    """
    detect free port and reserve until exit the context
    """
    sock = socket.socket(socket.AF_INET, socket.SOCK_STREAM)
    sock.bind((host, 0))
    port: int = sock.getsockname()[1]
    sock.close()
    return port


class cached_property(t.Generic[C, T]):
    """A property that is only computed once per instance and then replaces
    itself with an ordinary attribute. Deleting the attribute resets the
    property.
    """

    def __init__(self, func: t.Callable[[C], T]):
        try:
            functools.update_wrapper(self, func)
        except AttributeError:
            pass
        self.func = func

    # pylint: disable=attribute-defined-outside-init
    def __set_name__(self, owner, name):
        self.name = name

    def __get__(self, obj: C, cls: t.Type[C]) -> T:
        if obj is None:
            raise AttributeError(f"'{cls}' has no member '{self.name}'")
        value = obj.__dict__[self.name] = self.func(obj)
        return value


VT = t.TypeVar("VT")


class cached_contextmanager:
    """
    Just like contextlib.contextmanager, but will cache the yield value for the same
    arguments. When one instance of the contextmanager exits, the cache value will
    also be poped.
    Example Usage:
    (To reuse the container based on the same image)
    >>> @cached_contextmanager("{docker_image.id}")
    >>> def start_docker_container_from_image(docker_image, timeout=60):
    >>>     container = ...
    >>>     yield container
    >>>     container.stop()
    """

    def __init__(self, cache_key_template: t.Optional[str] = None):
        self._cache_key_template = cache_key_template
        self._cache: t.Dict[t.Any, t.Any] = {}

    def __call__(
        self,
        func: t.Callable[..., t.Generator[VT, None, None]],
    ) -> t.Callable[..., t.ContextManager[VT]]:

        func_m = contextlib.contextmanager(func)

        @contextlib.contextmanager
        @functools.wraps(func)
        def _func(*args: t.Any, **kwargs: t.Any) -> t.Any:
            import inspect

            bound_args = inspect.signature(func).bind(*args, **kwargs)
            bound_args.apply_defaults()
            if self._cache_key_template:
                cache_key = self._cache_key_template.format(**bound_args.arguments)
            else:
                cache_key = repr(tuple(bound_args.arguments.values()))
            if cache_key in self._cache:
                yield self._cache[cache_key]
            else:
                with func_m(*args, **kwargs) as value:
                    self._cache[cache_key] = value
                    yield value
                    self._cache.pop(cache_key)

        return _func<|MERGE_RESOLUTION|>--- conflicted
+++ resolved
@@ -4,7 +4,6 @@
 import typing as t
 import uuid
 from pathlib import Path
-from typing import overload
 
 from ..types import PathType
 from .lazy_loader import LazyLoader
@@ -55,17 +54,6 @@
         self._fallback = fallback
         self._raises = raises
 
-<<<<<<< HEAD
-    @overload
-    def __call__(self, func: t.Any) -> t.Callable[..., _T_co]:
-        ...
-
-    @overload
-    def __call__(self, func: t.Any) -> t.Any:  # noqa: F811
-        ...
-
-=======
->>>>>>> 3948fb2c
     # TODO: use ParamSpec (3.10+): https://github.com/python/mypy/issues/8645
     def __call__(  # noqa: F811
         self, func: t.Callable[..., _T_co]
