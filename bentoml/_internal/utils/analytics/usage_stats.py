from __future__ import annotations

import os
import typing as t
import logging
import secrets
import threading
import contextlib
from typing import TYPE_CHECKING
from datetime import datetime
from datetime import timezone
from functools import wraps
from functools import lru_cache

import attr
import requests
from simple_di import inject
from simple_di import Provide

from .schemas import EventMeta
from .schemas import ServeInitEvent
from .schemas import TrackingPayload
from .schemas import CommonProperties
from .schemas import ServeUpdateEvent
from ...configuration.containers import BentoMLContainer

if TYPE_CHECKING:
    P = t.ParamSpec("P")
    T = t.TypeVar("T")
    AsyncFunc = t.Callable[P, t.Coroutine[t.Any, t.Any, t.Any]]

    from bentoml import Service

    from ...external_typing import prometheus as ext
    from ...server.metrics.prometheus import PrometheusClient

logger = logging.getLogger(__name__)

BENTOML_DO_NOT_TRACK = "BENTOML_DO_NOT_TRACK"
USAGE_TRACKING_URL = "https://t.bentoml.com"
# Send a serve event every 12 hours
SERVE_USAGE_TRACKING_INTERVAL_SECONDS = int(12 * 60 * 60)
USAGE_REQUEST_TIMEOUT_SECONDS = 1


@lru_cache(maxsize=1)
def do_not_track() -> bool:
    # Returns True if and only if the environment variable is defined and has value True.
    # The function is cached for better performance.
    return os.environ.get(BENTOML_DO_NOT_TRACK, str(False)).lower() == "true"


@lru_cache(maxsize=1)
def usage_event_debugging() -> bool:
    # For BentoML developers only - debug and print event payload if turned on
    return os.environ.get("__BENTOML_DEBUG_USAGE", str(False)).lower() == "true"


<<<<<<< HEAD
def slient(func: t.Callable[P, T]) -> t.Callable[P, T]:
    # Slient errors when tracking
=======
def silent(func: "t.Callable[P, T]") -> "t.Callable[P, T]":  # pragma: no cover
    # Silent errors when tracking
>>>>>>> 7ea6c53f
    @wraps(func)
    def wrapper(*args: P.args, **kwargs: P.kwargs) -> t.Any:
        try:
            return func(*args, **kwargs)
        except Exception as err:  # pylint: disable=broad-except
            if usage_event_debugging():
                logger.info(f"Tracking Error: {err}")
            else:
                logger.debug(f"Tracking Error: {err}")

    return wrapper


@attr.define
class ServeInfo:
    serve_id: str
    serve_started_timestamp: datetime


def get_serve_info() -> ServeInfo:
    # Returns a safe token for serve as well as timestamp of creating this token
    return ServeInfo(
        serve_id=secrets.token_urlsafe(32),
        serve_started_timestamp=datetime.now(timezone.utc),
    )


@inject
def get_payload(
    event_properties: EventMeta,
    session_id: str = Provide[BentoMLContainer.session_id],
) -> dict[str, t.Any]:
    return TrackingPayload(
        session_id=session_id,
        common_properties=CommonProperties(),
        event_properties=event_properties,
        event_type=event_properties.event_name,
    ).to_dict()


<<<<<<< HEAD
@slient
def track(event_properties: EventMeta) -> None:
=======
@silent
def track(
    event_properties: EventMeta,
):
>>>>>>> 7ea6c53f
    if do_not_track():
        return

    payload = get_payload(event_properties=event_properties)

    if usage_event_debugging():
        # For internal debugging purpose
        logger.info("Tracking Payload: %s", payload)
        return

    requests.post(
        USAGE_TRACKING_URL, json=payload, timeout=USAGE_REQUEST_TIMEOUT_SECONDS
    )


@inject
def track_serve_init(
    svc: Service,
    production: bool,
    serve_info: ServeInfo = Provide[BentoMLContainer.serve_info],
) -> None:
    if svc.bento is not None:
        bento = svc.bento
        event_properties = ServeInitEvent(
            serve_id=serve_info.serve_id,
            serve_from_bento=True,
            production=production,
            bento_creation_timestamp=bento.info.creation_time,
            num_of_models=len(bento.info.models),
            num_of_runners=len(svc.runners),
            num_of_apis=len(bento.info.apis),
            model_types=[m.module for m in bento.info.models],
            runnable_types=[r.runnable_type for r in bento.info.runners],
            api_input_types=[api.input_type for api in bento.info.apis],
            api_output_types=[api.output_type for api in bento.info.apis],
        )
    else:
        event_properties = ServeInitEvent(
            serve_id=serve_info.serve_id,
            serve_from_bento=False,
            production=production,
            bento_creation_timestamp=None,
            num_of_models=len(
                set(
                    svc.models
                    + [model for runner in svc.runners for model in runner.models]
                )
            ),
            num_of_runners=len(svc.runners),
            num_of_apis=len(svc.apis.keys()),
            runnable_types=[r.runnable_class.__name__ for r in svc.runners],
            api_input_types=[api.input.__class__.__name__ for api in svc.apis.values()],
            api_output_types=[
                api.output.__class__.__name__ for api in svc.apis.values()
            ],
        )

    track(event_properties)


EXCLUDE_PATHS = {"/docs.json", "/livez", "/healthz", "/readyz"}


def get_metrics_report(
    metrics_client: PrometheusClient,
) -> list[dict[str, str | float]]:
    metrics_text = metrics_client.generate_latest().decode("utf-8")
    if not metrics_text:
        return []

    metric: ext.Metric

    from prometheus_client.parser import (
        text_string_to_metric_families,  # type: ignore (incomplete prometheus_client type)
    )

    for metric in text_string_to_metric_families(metrics_text):  # type: ignore (incomplete prometheus_client type)
        # Searching for the metric BENTOML_{service_name}_request of type Counter
        if (
            metric.type == "counter"
            and metric.name.startswith("BENTOML_")
            and metric.name.endswith("_request")
        ):
            return [
                {**sample.labels, "value": sample.value}
                for sample in metric.samples
                if "endpoint" in sample.labels
                # exclude common infra paths
                and sample.labels["endpoint"] not in EXCLUDE_PATHS
                # exclude static_content prefix
                and not sample.labels["endpoint"].startswith("/static_content/")
            ]

    return []


@inject
@contextlib.contextmanager
def track_serve(
    svc: Service,
    production: bool,
    metrics_client: PrometheusClient = Provide[BentoMLContainer.metrics_client],
    serve_info: ServeInfo = Provide[BentoMLContainer.serve_info],
) -> t.Generator[None, None, None]:
    if do_not_track():
        yield
        return

    track_serve_init(svc=svc, production=production, serve_info=serve_info)

    if _usage_event_debugging():
        tracking_interval = 5
    else:
        tracking_interval = SERVE_USAGE_TRACKING_INTERVAL_SECONDS

    stop_event = threading.Event()

<<<<<<< HEAD
    @slient
    def loop() -> None:
        while not stop_event.wait(SERVE_USAGE_TRACKING_INTERVAL_SECONDS):
=======
    @silent
    def loop() -> t.NoReturn:  # type: ignore
        last_tracked_timestamp: datetime = serve_info.serve_started_timestamp
        while not stop_event.wait(tracking_interval):
>>>>>>> 7ea6c53f
            now = datetime.now(timezone.utc)
            event_properties = ServeUpdateEvent(
                serve_id=serve_info.serve_id,
                production=production,
                triggered_at=now,
                duration_in_seconds=int((now - last_tracked_timestamp).total_seconds()),
                metrics=get_metrics_report(metrics_client),
            )
            last_tracked_timestamp = now
            track(event_properties)

    tracking_thread = threading.Thread(target=loop, daemon=True)
    try:
        tracking_thread.start()
        yield
    finally:
        stop_event.set()
        tracking_thread.join()<|MERGE_RESOLUTION|>--- conflicted
+++ resolved
@@ -56,13 +56,8 @@
     return os.environ.get("__BENTOML_DEBUG_USAGE", str(False)).lower() == "true"
 
 
-<<<<<<< HEAD
-def slient(func: t.Callable[P, T]) -> t.Callable[P, T]:
-    # Slient errors when tracking
-=======
-def silent(func: "t.Callable[P, T]") -> "t.Callable[P, T]":  # pragma: no cover
+def silent(func: t.Callable[P, T]) -> t.Callable[P, T]:  # pragma: no cover
     # Silent errors when tracking
->>>>>>> 7ea6c53f
     @wraps(func)
     def wrapper(*args: P.args, **kwargs: P.kwargs) -> t.Any:
         try:
@@ -103,15 +98,8 @@
     ).to_dict()
 
 
-<<<<<<< HEAD
-@slient
-def track(event_properties: EventMeta) -> None:
-=======
 @silent
-def track(
-    event_properties: EventMeta,
-):
->>>>>>> 7ea6c53f
+def track(event_properties: EventMeta):
     if do_not_track():
         return
 
@@ -229,16 +217,10 @@
 
     stop_event = threading.Event()
 
-<<<<<<< HEAD
-    @slient
-    def loop() -> None:
-        while not stop_event.wait(SERVE_USAGE_TRACKING_INTERVAL_SECONDS):
-=======
     @silent
     def loop() -> t.NoReturn:  # type: ignore
         last_tracked_timestamp: datetime = serve_info.serve_started_timestamp
         while not stop_event.wait(tracking_interval):
->>>>>>> 7ea6c53f
             now = datetime.now(timezone.utc)
             event_properties = ServeUpdateEvent(
                 serve_id=serve_info.serve_id,
