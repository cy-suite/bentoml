from __future__ import annotations

import io
import typing as t
import logging
import importlib
from sys import version_info as pyver
from typing import overload
from typing import TYPE_CHECKING
from datetime import datetime
from datetime import timezone
from collections import UserDict

import fs
import attr
import yaml
import fs.errors
import fs.mirror
import cloudpickle  # type: ignore (no cloudpickle types)
from fs.base import FS
from cattr.gen import override  # type: ignore (incomplete cattr types)
from cattr.gen import make_dict_unstructure_fn  # type: ignore (incomplete cattr types)
from simple_di import inject
from simple_di import Provide

from ..tag import Tag
from ..store import Store
from ..store import StoreItem
from ..types import MetadataDict
<<<<<<< HEAD
from ..types import MetadataType  # type: ignore (requires for cattr)
=======
>>>>>>> 19d712dc
from ..utils import bentoml_cattr
from ..utils import label_validator
from ..utils import metadata_validator
from ..runner import Runner
from ..runner import Runnable
from ...exceptions import NotFound
from ...exceptions import BentoMLException
from ..configuration import BENTOML_VERSION
from ..configuration.containers import BentoMLContainer

if TYPE_CHECKING:
    from ..types import AnyType
    from ..types import PathType

    class ModelSignatureDict(t.TypedDict, total=False):
        batch_dim: tuple[int, int]
        batchable: bool
        input_spec: tuple[AnyType] | AnyType | None
        output_spec: AnyType | None


T = t.TypeVar("T")

logger = logging.getLogger(__name__)

PYTHON_VERSION: str = f"{pyver.major}.{pyver.minor}.{pyver.micro}"
MODEL_YAML_FILENAME = "model.yaml"
CUSTOM_OBJECTS_FILENAME = "custom_objects.pkl"


if TYPE_CHECKING:
    ModelOptionsSuper = UserDict[str, t.Any]
else:
    ModelOptionsSuper = UserDict


class ModelOptions(ModelOptionsSuper):
    @classmethod
    def with_options(cls, **kwargs: t.Any) -> ModelOptions:
        return cls(**kwargs)

    @staticmethod
    def to_dict(options: ModelOptions) -> dict[str, t.Any]:
        return dict(options)


bentoml_cattr.register_structure_hook_func(
    lambda cls: issubclass(cls, ModelOptions), lambda d, cls: cls.with_options(**d)  # type: ignore
)
bentoml_cattr.register_unstructure_hook(ModelOptions, lambda v: v.to_dict(v))  # type: ignore  # pylint: disable=unnecessary-lambda # lambda required


@attr.define(repr=False, eq=False, init=False)
class Model(StoreItem):
    _tag: Tag
    __fs: FS

    _info: ModelInfo
    _custom_objects: dict[str, t.Any] | None = None

    _runnable: t.Type[Runnable] | None = attr.field(init=False, default=None)

    def __init__(
        self,
        tag: Tag,
        model_fs: FS,
        info: ModelInfo,
        custom_objects: dict[str, t.Any] | None = None,
        *,
        _internal: bool = False,
    ):
        if not _internal:
            raise BentoMLException(
                "Model cannot be instantiated directly directly; use bentoml.<framework>.save or bentoml.models.get instead"
            )

        self.__attrs_init__(tag, model_fs, info, custom_objects)  # type: ignore (no types for attrs init)

    @staticmethod
    def _export_ext() -> str:
        return "bentomodel"

    @property
    def tag(self) -> Tag:
        return self._tag

    @property
    def _fs(self) -> FS:
        return self.__fs

    @property
    def info(self) -> ModelInfo:
        return self._info

    @property
    def custom_objects(self) -> t.Dict[str, t.Any]:
        if self._custom_objects is None:
            if self._fs.isfile(CUSTOM_OBJECTS_FILENAME):
                with self._fs.open(CUSTOM_OBJECTS_FILENAME, "rb") as cofile:
                    self._custom_objects: dict[str, t.Any] | None = cloudpickle.load(
                        cofile
                    )
                    if not isinstance(self._custom_objects, dict):
                        raise ValueError("Invalid custom objects found.")
            else:
                self._custom_objects: dict[str, t.Any] | None = {}

        return self._custom_objects

    def __eq__(self, other: object) -> bool:
        return isinstance(other, Model) and self._tag == other._tag

    def __hash__(self) -> int:
        return hash(self._tag)

    @staticmethod
    def create(
        name: str,
        *,
        module: str,
        signatures: ModelSignaturesType,
        labels: dict[str, str] | None = None,
        options: ModelOptions | None = None,
        custom_objects: dict[str, t.Any] | None = None,
        metadata: dict[str, t.Any] | None = None,
        context: ModelContext,
    ) -> Model:
        """Create a new Model instance in temporary filesystem used for serializing
        model artifacts and save to model store

        Args:
            name: model name in target model store, model version will be automatically
                generated
            module: import path of module used for saving/loading this model, e.g.
                "bentoml.tensorflow"
            labels:  user-defined labels for managing models, e.g. team=nlp, stage=dev
            options: default options for loading this model, defined by runner
                implementation, e.g. xgboost booster_params
            custom_objects: user-defined additional python objects to be saved
                alongside the model, e.g. a tokenizer instance, preprocessor function,
                model configuration json
            metadata: user-defined metadata for storing model training context
                information or model evaluation metrics, e.g. dataset version,
                training parameters, model scores
            context: Environment context managed by BentoML for loading model,
                e.g. {"framework:" "tensorflow", "framework_version": _tf_version}

        Returns:
            object: Model instance created in temporary filesystem
        """
        tag = Tag(name).make_new_version()
        labels = {} if labels is None else labels
        metadata = {} if metadata is None else metadata
        options = ModelOptions() if options is None else options

        model_fs = fs.open_fs(f"temp://bentoml_model_{name}")

        res = Model(
            tag,
            model_fs,
            ModelInfo(
                tag=tag,
                module=module,
                signatures=signatures,
                labels=labels,
                options=options,
                metadata=metadata,
                context=context,
            ),
            custom_objects=custom_objects,
            _internal=True,
        )

        return res

    @inject
    def save(
        self, model_store: ModelStore = Provide[BentoMLContainer.model_store]
    ) -> Model:
        self._save(model_store)

        return self

    def _save(self, model_store: ModelStore) -> Model:
        if not self.validate():
            logger.warning(f"Failed to create Model for {self.tag}, not saving.")
            raise BentoMLException("Failed to save Model because it was invalid")

        with model_store.register(self.tag) as model_path:
            out_fs = fs.open_fs(model_path, create=True, writeable=True)
            fs.mirror.mirror(self._fs, out_fs, copy_if_newer=False)
            self._fs.close()
            self.__fs = out_fs

        logger.info(f"Successfully saved {self}")
        return self

    @classmethod
    def from_fs(cls: t.Type[Model], item_fs: FS) -> Model:
        try:
            with item_fs.open(MODEL_YAML_FILENAME, "r") as model_yaml:
                info = ModelInfo.from_yaml_file(model_yaml)
        except fs.errors.ResourceNotFound:
            raise BentoMLException(
                f"Failed to load bento model because it does not contain a '{MODEL_YAML_FILENAME}'"
            )

        res = Model(tag=info.tag, model_fs=item_fs, info=info, _internal=True)
        if not res.validate():
            raise BentoMLException(
                f"Failed to load bento model because it contains an invalid '{MODEL_YAML_FILENAME}'"
            )

        return res

    @property
    def path(self) -> str:
        return self.path_of("/")

    def path_of(self, item: str) -> str:
        return self._fs.getsyspath(item)

    def flush(self):
        self._write_info()
        self._write_custom_objects()

    def _write_info(self):
        with self._fs.open(MODEL_YAML_FILENAME, "w", encoding="utf-8") as model_yaml:
            self.info.dump(t.cast(io.StringIO, model_yaml))

    def _write_custom_objects(self):
        # pickle custom_objects if it is not None and not empty
        if self.custom_objects:
            with self._fs.open(CUSTOM_OBJECTS_FILENAME, "wb") as cofile:
                cloudpickle.dump(self.custom_objects, cofile)  # type: ignore (incomplete cloudpickle types)

    @property
    def creation_time(self) -> datetime:
        return self.info.creation_time

    def validate(self):
        return self._fs.isfile(MODEL_YAML_FILENAME)

    def __str__(self):
        return f'Model(tag="{self.tag}", path="{self.path}")'

    def to_runner(
        self,
        name: str = "",
        cpu: int | None = None,
        nvidia_gpu: int | None = None,
        custom_resources: dict[str, float] | None = None,
        max_batch_size: int | None = None,
        max_latency_ms: int | None = None,
        method_configs: dict[str, dict[str, int]] | None = None,
    ) -> Runner:
        """
        TODO(chaoyu): add docstring

        Args:
            name:
            cpu:
            nvidia_gpu:
            custom_resources:
            max_batch_size:
            max_latency_ms:
            runnable_method_configs:

        Returns:

        """
        return Runner(
            self.to_runnable(),
            name=name if name != "" else self.tag.name,
            models=[self],
            cpu=cpu,
            nvidia_gpu=nvidia_gpu,
            custom_resources=custom_resources,
            max_batch_size=max_batch_size,
            max_latency_ms=max_latency_ms,
            method_configs=method_configs,
        )

    def to_runnable(self) -> t.Type[Runnable]:
        if self._runnable is None:
            module = importlib.import_module(self.info.module)
            self._runnable = module.get_runnable(self)
        return self._runnable

    def with_options(self, **kwargs: t.Any) -> Model:
        res = Model(
            self._tag,
            self._fs,
            self.info.with_options(**kwargs),
            self._custom_objects,
            _internal=True,
        )
        return res


class ModelStore(Store[Model]):
    def __init__(self, base_path: "t.Union[PathType, FS]"):
        super().__init__(base_path, Model)


@attr.frozen
class ModelContext:
    framework_name: str
    framework_versions: t.Dict[str, str]
    bentoml_version: str = attr.field(default=BENTOML_VERSION)
    python_version: str = attr.field(default=PYTHON_VERSION)

    @staticmethod
    def from_dict(data: dict[str, str | dict[str, str]] | ModelContext) -> ModelContext:
        if isinstance(data, ModelContext):
            return data
        return bentoml_cattr.structure(data, ModelContext)

    def to_dict(self: ModelContext) -> dict[str, str | dict[str, str]]:
        return bentoml_cattr.unstructure(self)  # type: ignore (incomplete cattr types)


# Remove after attrs support ForwardRef natively
attr.resolve_types(ModelContext, globals(), locals())


@attr.frozen
class ModelSignature:
    """
    A model signature represents a method on a model object that can be called.

    This information is used when creating BentoML runners for this model.

    Note that anywhere a ``ModelSignature`` is used, a ``dict`` with keys corresponding to the
    fields can be used instead. For example, instead of ``{"predict":
    ModelSignature(batchable=True)}``, one can pass ``{"predict": {"batchable": True}}``.

    Fields:
        batchable:
            Whether multiple API calls to this predict method should be batched by the BentoML
            runner.
        batch_dim:
            The dimension(s) that contain multiple data when passing to this prediction method.

            For example, if you have two inputs you want to run prediction on, ``[1, 2]`` and ``[3,
            4]``, if the array you would pass to the predict method would be ``[[1, 2], [3, 4]]``,
            then the batch dimension would be ``0``. If the array you would pass to the predict
            method would be ``[[1, 3], [2, 4]]``, then the batch dimension would be ``1``.

            If there are multiple arguments to the predict method and there is only one batch
            dimension supplied, all arguments will use that batch dimension.

            Example: .. code-block:: python
                # Save two models with `predict` method that supports taking input batches on the
                dimension 0 and the other on dimension 1: bentoml.pytorch.save_model("demo0",
                model_0, signatures={"predict": {"batchable": True, "batch_dim": 0}})
                bentoml.pytorch.save_model("demo1", model_1, signatures={"predict": {"batchable":
                True, "batch_dim": 1}})

                # if the following calls are batched, the input to the actual predict method on the
                # model.predict method would be [[1, 2], [3, 4], [5, 6]] runner0 =
                bentoml.pytorch.get("demo0:latest").to_runner() runner0.init_local()
                runner0.predict.run(np.array([[1, 2], [3, 4]])) runner0.predict.run(np.array([[5,
                6]]))

                # if the following calls are batched, the input to the actual predict method on the
                # model.predict would be [[1, 2, 5], [3, 4, 6]] runner1 =
                bentoml.pytorch.get("demo1:latest").to_runner() runner1.init_local()
                runner1.predict.run(np.array([[1, 2], [3, 4]])) runner1.predict.run(np.array([[5],
                [6]]))

            Expert API:

            The batch dimension can also be a tuple of (input batch dimension, output batch
            dimension). For example, if the predict method should have its input batched along the
            first axis and its output batched along the zeroth axis, ``batch_dim`` can be set to
            ``(1, 0)``.

        input_spec: Reserved for future use.

        output_spec: Reserved for future use.
    """

    batchable: bool = False
    batch_dim: t.Tuple[int, int] = (0, 0)
    # TODO: define input/output spec struct
    input_spec: t.Any = None
    output_spec: t.Any = None

    @staticmethod
    def from_dict(data: ModelSignatureDict) -> ModelSignature:
        return bentoml_cattr.structure(data, ModelSignature)

    @staticmethod
    def convert_signatures_dict(
        data: dict[str, ModelSignatureDict | ModelSignature]
    ) -> dict[str, ModelSignature]:
        return {
            k: ModelSignature.from_dict(v) if isinstance(v, dict) else v
            for k, v in data.items()
        }


# Remove after attrs support ForwardRef natively
attr.resolve_types(ModelSignature, globals(), locals())


if TYPE_CHECKING:
    ModelSignaturesType: t.TypeAlias = (
        dict[str, ModelSignatureDict] | dict[str, ModelSignature]
    )


def model_signature_encoder(model_signature: ModelSignature) -> dict[str, t.Any]:
    encoded: dict[str, t.Any] = {
        "batchable": model_signature.batchable,
    }
    # ignore batch_dim if batchable is False
    if model_signature.batchable:
        encoded["batch_dim"] = model_signature.batch_dim
    if model_signature.input_spec is not None:
        encoded["input_spec"] = model_signature.input_spec
    if model_signature.output_spec is not None:
        encoded["output_spec"] = model_signature.output_spec
    return encoded


bentoml_cattr.register_unstructure_hook(ModelSignature, model_signature_encoder)


@attr.define(repr=False, eq=False, init=True)
class ModelInfo:
    tag: Tag
    name: str = attr.field(init=False)  # converted from tag in __attrs_post_init__
    version: str = attr.field(init=False)  # converted from tag in __attrs_post_init__
    module: str
    labels: t.Dict[str, str] = attr.field(validator=label_validator)
    options: ModelOptions
    # TODO: make metadata a MetadataDict; this works around a bug in attrs
    metadata: t.Dict[str, t.Any] = attr.field(
        validator=metadata_validator, converter=dict
    )
    context: ModelContext = attr.field()
    signatures: t.Dict[str, ModelSignature] = attr.field(
        converter=ModelSignature.convert_signatures_dict
    )
    api_version: str = attr.field(default="v1")
    creation_time: datetime = attr.field(factory=lambda: datetime.now(timezone.utc))

    # for type checking
    def __init__(
        # pylint: disable=unused-argument
        self,
        tag: Tag,
        module: str,
        labels: dict[str, str],
        options: ModelOptions,
        metadata: MetadataDict,
        context: ModelContext,
        signatures: ModelSignaturesType,
        api_version: str | None = None,
        creation_time: datetime | None = None,
    ):
        ...

    def __attrs_post_init__(self):
        object.__setattr__(self, "name", self.tag.name)
        object.__setattr__(self, "version", self.tag.version)

        self.validate()

    def __eq__(self, other: object) -> bool:
        if not isinstance(other, (ModelInfo, FrozenModelInfo)):
            return False

        return (
            self.tag == other.tag
            and self.module == other.module
            and self.signatures == other.signatures
            and self.labels == other.labels
            and self.options == other.options
            and self.metadata == other.metadata
            and self.context == other.context
            and self.signatures == other.signatures
            and self.api_version == other.api_version
            and self.creation_time == other.creation_time
        )

    def with_options(self, **kwargs: t.Any) -> ModelInfo:
        return ModelInfo(
            tag=self.tag,
            module=self.module,
            signatures=self.signatures,
            labels=self.labels,
            options=self.options.with_options(**kwargs),
            metadata=self.metadata,
            context=self.context,
            api_version=self.api_version,
            creation_time=self.creation_time,
        )

    def to_dict(self) -> t.Dict[str, t.Any]:
        return bentoml_cattr.unstructure(self)  # type: ignore (incomplete cattr types)

    def parse_options(self, options_class: type[ModelOptions]) -> None:
        object.__setattr__(self, "options", options_class.with_options(**self.options))

    @overload
    def dump(self, stream: io.StringIO) -> io.BytesIO:
        ...

    @overload
    def dump(self, stream: None = None) -> None:
        ...

    def dump(self, stream: io.StringIO | None = None) -> io.BytesIO | None:
        return yaml.safe_dump(self.to_dict(), stream=stream, sort_keys=False)  # type: ignore (bad yaml types)

    @staticmethod
    def from_yaml_file(stream: t.IO[t.Any]):
        try:
            yaml_content = yaml.safe_load(stream)
        except yaml.YAMLError as exc:  # pragma: no cover - simple error handling
            logger.error(exc)
            raise

        if not isinstance(yaml_content, dict):
            raise BentoMLException(f"malformed {MODEL_YAML_FILENAME}")

        yaml_content["tag"] = str(
            Tag(
                t.cast(str, yaml_content["name"]),
                t.cast(str, yaml_content["version"]),
            )
        )
        del yaml_content["name"]
        del yaml_content["version"]

        # For backwards compatibility for bentos created prior to version 1.0.0rc1
        if "bentoml_version" in yaml_content:
            del yaml_content["bentoml_version"]
        if "signatures" not in yaml_content:
            yaml_content["signatures"] = {}
        if "context" in yaml_content and "pip_dependencies" in yaml_content["context"]:
            del yaml_content["context"]["pip_dependencies"]
            yaml_content["context"]["framework_versions"] = {}

        try:
            model_info = bentoml_cattr.structure(yaml_content, FrozenModelInfo)
        except TypeError as e:  # pragma: no cover - simple error handling
            raise BentoMLException(f"unexpected field in {MODEL_YAML_FILENAME}: {e}")
        return model_info

    def validate(self):
        # Validate model.yml file schema, content, bentoml version, etc
        # add tests when implemented
        ...

    def freeze(self) -> "ModelInfo":
        self.__class__ = FrozenModelInfo
        return self


@attr.define(repr=False, eq=False, frozen=True, on_setattr=None)  # type: ignore (pyright doesn't allow for a frozen subclass)
class FrozenModelInfo(ModelInfo):
    pass


# Remove after attrs support ForwardRef natively
attr.resolve_types(ModelInfo, globals(), locals())
attr.resolve_types(FrozenModelInfo, globals(), locals())

bentoml_cattr.register_unstructure_hook_func(
    lambda cls: issubclass(cls, ModelInfo),  # for both ModelInfo and FrozenModelInfo
    # Ignore tag, tag is saved via the name and version field
    make_dict_unstructure_fn(ModelInfo, bentoml_cattr, tag=override(omit=True)),  # type: ignore (incomplete types)
)


def copy_model(
    model_tag: t.Union[Tag, str],
    *,
    src_model_store: ModelStore,
    target_model_store: ModelStore,
):
    """copy a model from src model store to target modelstore, and do nothing if the
    model tag already exist in target model store
    """
    try:
        target_model_store.get(model_tag)  # if model tag already found in target
        return
    except NotFound:
        pass

    model = src_model_store.get(model_tag)
    model.save(target_model_store)


def _ModelInfo_dumper(dumper: yaml.Dumper, info: ModelInfo) -> yaml.Node:
    return dumper.represent_dict(info.to_dict())


yaml.add_representer(ModelInfo, _ModelInfo_dumper)  # type: ignore (incomplete yaml types)
yaml.add_representer(FrozenModelInfo, _ModelInfo_dumper)  # type: ignore (incomplete yaml types)<|MERGE_RESOLUTION|>--- conflicted
+++ resolved
@@ -27,10 +27,6 @@
 from ..store import Store
 from ..store import StoreItem
 from ..types import MetadataDict
-<<<<<<< HEAD
-from ..types import MetadataType  # type: ignore (requires for cattr)
-=======
->>>>>>> 19d712dc
 from ..utils import bentoml_cattr
 from ..utils import label_validator
 from ..utils import metadata_validator
