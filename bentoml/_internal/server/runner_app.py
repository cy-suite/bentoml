import logging
from typing import TYPE_CHECKING

from simple_di import inject, Provide

from ..server.base_app import BaseAppFactory
from ..configuration.containers import BentoMLContainer

feedback_logger = logging.getLogger("bentoml.feedback")
logger = logging.getLogger(__name__)

<<<<<<< HEAD
if TYPE_CHECKING:  # pragma: no cover
=======
if TYPE_CHECKING:
    from starlette.applications import Starlette
>>>>>>> 5a6b24ba
    from starlette.requests import Request
    from starlette.responses import Response
    from starlette.applications import Starlette

    from ..runner import Runner


class RunnerApp(BaseAppFactory):
    @inject
    def __init__(
        self,
        runner: "Runner",
        tracer=Provide[BentoMLContainer.tracer],
    ):
        self.runner = runner
        self.tracer = tracer

    @property
    def asgi_app(self) -> "Starlette":
        from starlette.routing import Route
        from starlette.applications import Starlette

        routes = [
            Route("/run", self.run, methods=["POST"]),
            Route("/run_batch", self.run_batch, methods=["POST"]),
        ]
        return Starlette(
            routes=routes, on_startup=[self.on_startup], on_shutdown=[self.on_shutdown]
        )

    @property
    def name(self) -> str:
        return self.runner.name

    def on_startup(self):
        pass

    def on_shutdown(self):
        pass

    async def run(self, request: "Request") -> "Response":
        form = await request.form()
        form
        # TODO(jiang)

    async def run_batch(self, request: "Request") -> "Response":
        ...<|MERGE_RESOLUTION|>--- conflicted
+++ resolved
@@ -9,12 +9,7 @@
 feedback_logger = logging.getLogger("bentoml.feedback")
 logger = logging.getLogger(__name__)
 
-<<<<<<< HEAD
-if TYPE_CHECKING:  # pragma: no cover
-=======
 if TYPE_CHECKING:
-    from starlette.applications import Starlette
->>>>>>> 5a6b24ba
     from starlette.requests import Request
     from starlette.responses import Response
     from starlette.applications import Starlette
