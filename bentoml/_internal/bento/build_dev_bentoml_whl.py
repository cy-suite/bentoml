--- conflicted
+++ resolved
@@ -1,12 +1,7 @@
 import os
 import shutil
-<<<<<<< HEAD
 import logging
-import importlib
 import importlib.util
-=======
-import uuid
->>>>>>> 5a6b24ba
 
 from ..configuration import is_pypi_installed_bentoml
 from ..utils.tempdir import TempDirectory
