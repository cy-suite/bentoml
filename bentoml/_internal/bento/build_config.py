--- conflicted
+++ resolved
@@ -4,12 +4,8 @@
 import typing as t
 import logging
 import subprocess
-<<<<<<< HEAD
 from sys import version_info
-=======
-from sys import version_info as pyver
 from shlex import quote
->>>>>>> 37f6135d
 from typing import TYPE_CHECKING
 
 import fs
@@ -459,14 +455,6 @@
             # Additional user provided pip_args
             pip_args.append(self.pip_args)
 
-<<<<<<< HEAD
-        # write pip install args to a text file if applicable
-        if pip_args:
-            with bento_fs.open(fs.path.combine(py_folder, "pip_args.txt"), "w") as f:
-                f.write(" ".join(pip_args))
-
-=======
->>>>>>> 37f6135d
         if self.lock_packages:
             # Note: "--allow-unsafe" is required for including setuptools in the
             # generated requirements.lock.txt file, and setuptool is required by
