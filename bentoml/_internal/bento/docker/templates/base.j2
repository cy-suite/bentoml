--- conflicted
+++ resolved
@@ -1,12 +1,4 @@
-<<<<<<< HEAD
-{% set __cached__ = [] %}
-{% set __user_defined_image__ = __options__base_image is not none %}
-=======
 {# BENTOML INTERNAL #}
-{% set __python_pip_args__=expands_bento_path("env", "python", "pip_args.txt", bento_path=bento__path) %}
-{% set __python_requirements_lock__=expands_bento_path("env", "python", "requirements.lock.txt", bento_path=bento__path) %}
-{% set __python_requirements_txt__=expands_bento_path("env", "python", "requirements.txt", bento_path=bento__path) %}
->>>>>>> 53e0bff2
 {# users can use these values #}
 {% set bento__entrypoint = bento__entrypoint | default(expands_bento_path("env", "docker", "entrypoint.sh", bento_path=bento__path)) %}
 {% set bento__pip_cmd = bento__pip_cmd | default("pip") %}
@@ -92,41 +84,16 @@
 # Block SETUP_BENTO_COMPONENTS
 {% block SETUP_BENTO_COMPONENTS %}
 
-{% set __install_python_scripts__ = expands_bento_path("env", "python", "install.sh") %}
+{% set __install_python_scripts__ = expands_bento_path("env", "python", "install.sh", bento_path=bento__path) %}
 # Install python package dependencies with pip
 # BentoML by default generates two requirement files:
 #  - ./env/python/requirements.lock.txt: all dependencies locked to its version presented during `build`
 #  - ./env/python/requirements.txt: all dependencies as user specified in code or requirements.txt file
 # We will try to install from  requirements.txt.lock to install package with -U,
 # else we will try to install from requirements.txt.
-<<<<<<< HEAD
 RUN --mount=type=cache,mode=0777,target=/root/.cache/pip \
     chmod +x {{ __install_python_scripts__ }} && \
     bash {{ __install_python_scripts__ }}
-=======
-RUN --mount=type=cache,mode=0777,target=/root/.cache/pip bash <<EOF
-if [ -f {{ __python_pip_args__ }} ]; then
-  EXTRA_PIP_INSTALL_ARGS=$(cat {{ __python_pip_args__ }})
-fi
-if [ -f {{ __python_requirements_lock__ }} ]; then
-  echo "Installing pip packages from 'requirements.lock.txt'.."
-  {{ bento__pip_cmd }} install -r {{ __python_requirements_lock__ }} -U $EXTRA_PIP_INSTALL_ARGS
-else
-  if [ -f {{ __python_requirements_txt__ }} ]; then
-    echo "Installing pip packages from 'requirements.txt'.."
-    {{ bento__pip_cmd }} install -r {{ __python_requirements_txt__ }} -U $EXTRA_PIP_INSTALL_ARGS
-  fi
-fi
-EOF
-
-# install wheels included in Bento
-RUN bash <<EOF
-if [ -d {{ expands_bento_path("env", "python", "wheels", bento_path=bento__path) }} ]; then
-  echo "Installing wheels.."
-  {{ bento__pip_cmd }} install {{ expands_bento_path("env", "python", "wheels", "*.whl", bento_path=bento__path) }} -U $EXTRA_PIP_INSTALL_ARGS
-fi
-EOF
->>>>>>> 53e0bff2
 
 # Run user setup scripts if exists
 RUN bash <<EOF
