import logging
import multiprocessing
import os
<<<<<<< HEAD
from typing import TYPE_CHECKING, Dict
from typing import Optional as OptionalType
from typing import cast
=======
import typing as t
>>>>>>> 8a6c0051

import yaml
from deepmerge import always_merger
from schema import And, Optional, Or, Schema, SchemaError, Use
from simple_di import Provide, Provider, container, providers

from bentoml.exceptions import BentoMLConfigException

from ..utils import get_free_port
from . import expand_env_var

if t.TYPE_CHECKING:
    from ..marshal.marshal import MarshalApp

LOGGER = logging.getLogger(__name__)
SYSTEM_HOME = os.path.expanduser("~")

SCHEMA = Schema(
    {
        "bento_server": {
            "port": And(int, lambda port: port > 0),
            "workers": Or(And(int, lambda workers: workers > 0), None),
            "timeout": And(int, lambda timeout: timeout > 0),
            "max_request_size": And(int, lambda size: size > 0),
            "batch_options": {
                Optional("enabled", default=True): bool,
                "max_batch_size": Or(And(int, lambda size: size > 0), None),
                "max_latency_ms": Or(And(int, lambda latency: latency > 0), None),
            },
            "ngrok": {"enabled": bool},
            "metrics": {"enabled": bool, "namespace": str},
            "logging": {"level": str},
            "cors": {
                "enabled": bool,
                "access_control_allow_origin": Or(str, None),
                "access_control_allow_credentials": Or(bool, None),
                "access_control_allow_headers": Or([str], str, None),
                "access_control_allow_methods": Or([str], str, None),
                "access_control_max_age": Or(int, None),
                "access_control_expose_headers": Or([str], str, None),
            },
        },
        "logging": {
            "level": And(
                str,
                lambda level: level.isupper(),
                error="logging.level must be all upper case letters",
            ),
            "console": {"enabled": bool},
            "file": {"enabled": bool, "directory": Or(str, None)},
            "advanced": {"enabled": bool, "config": Or(dict, None)},
        },
        "tracing": {
            "type": Or(
                And(str, Use(str.lower), lambda s: s in ("zipkin", "jaeger")), None
            ),
            Optional("zipkin"): {"url": Or(str, None)},
            Optional("jaeger"): {"address": Or(str, None), "port": Or(int, None)},
        },
        Optional("yatai"): {
            "default_server": Or(str, None),
            "servers": {
                str: {
                    "url": Or(str, None),
                    "access_token": Or(str, None),
                    "access_token_header": Or(str, None),
                    "tls": {
                        "root_ca_cert": Or(str, None),
                        "client_key": Or(str, None),
                        "client_cert": Or(str, None),
                        "client_certificate_file": Or(str, None),
                    },
                },
            },
        },
    }
)


class BentoMLConfiguration:
    def __init__(
        self,
        override_config_file: t.Optional[str] = None,
        validate_schema: bool = True,
    ):
        # Load default configuration
        default_config_file = os.path.join(
            os.path.dirname(__file__), "default_configuration.yaml"
        )
        with open(default_config_file, "rb") as f:
            self.config = yaml.safe_load(f)

        if validate_schema:
            try:
                SCHEMA.validate(self.config)
            except SchemaError as e:
                raise BentoMLConfigException(
                    "Default configuration 'default_configuration.yml' does not"
                    " conform to the required schema."
                ) from e

        # User override configuration
        if override_config_file is not None:
            LOGGER.info("Applying user config override from %s" % override_config_file)
            if not os.path.exists(override_config_file):
                raise BentoMLConfigException(
                    f"Config file {override_config_file} not found"
                )
            with open(override_config_file, "rb") as f:
                override_config = yaml.safe_load(f)
            always_merger.merge(self.config, override_config)

            if validate_schema:
                try:
                    SCHEMA.validate(self.config)
                except SchemaError as e:
                    raise BentoMLConfigException(
                        "Configuration after user override does not conform to"
                        " the required schema."
                    ) from e

        # TODO:
        # Find local yatai configurations and merge with it

    def override(self, keys: list, value):
        if keys is None:
            raise BentoMLConfigException("Configuration override key is None.")
        if len(keys) == 0:
            raise BentoMLConfigException("Configuration override key is empty.")
        if value is None:
            return

        c = self.config
        for key in keys[:-1]:
            if key not in c:
                raise BentoMLConfigException(
                    "Configuration override key is invalid, %s" % keys
                )
            c = c[key]
        c[keys[-1]] = value

        try:
            SCHEMA.validate(self.config)
        except SchemaError as e:
            raise BentoMLConfigException(
                "Configuration after applying override does not conform"
                " to the required schema, key=%s, value=%s." % (keys, value)
            ) from e

    def as_dict(self) -> dict:
        return self.config


@container
class BentoMLContainerClass:

    config = providers.Configuration()

    @providers.SingletonFactory
    @staticmethod
    def tracer(
        tracer_type: str = Provide[config.tracing.type],
        zipkin_server_url: str = Provide[config.tracing.zipkin.url],
        jaeger_server_address: str = Provide[config.tracing.jaeger.address],
        jaeger_server_port: int = Provide[config.tracing.jaeger.port],
    ):
        if tracer_type and tracer_type.lower() == "zipkin" and zipkin_server_url:
            from ..tracing.zipkin import get_zipkin_tracer

            return get_zipkin_tracer(zipkin_server_url)
        elif (
            tracer_type
            and tracer_type.lower() == "jaeger"
            and jaeger_server_address
            and jaeger_server_port
        ):
            from ..tracing.jaeger import get_jaeger_tracer

            return get_jaeger_tracer(jaeger_server_address, jaeger_server_port)
        else:
            from ..tracing.noop import NoopTracer

            return NoopTracer()

    @providers.SingletonFactory
    @staticmethod
    def access_control_options(
        allow_origins=config.bento_server.cors.allow_origins,
        allow_credentials=config.bento_server.cors.access_control_allow_credentials,
        expose_headers=config.bento_server.cors.access_control_expose_headers,
        allow_methods=config.bento_server.cors.access_control_allow_methods,
        allow_headers=config.bento_server.cors.access_control_allow_headers,
        max_age=config.bento_server.cors.access_control_max_age,
    ) -> t.Dict:
        kwargs = dict(
            allow_origins=allow_origins,
            allow_credentials=allow_credentials,
            expose_headers=expose_headers,
            allow_methods=allow_methods,
            allow_headers=allow_headers,
            max_age=max_age,
        )

        filtered_kwargs = {k: v for k, v in kwargs.items() if v is not None}
        return filtered_kwargs

    api_server_workers = providers.Factory(
        lambda workers: workers or (multiprocessing.cpu_count() // 2) + 1,
        config.bento_server.workers,
    )

    bentoml_home = providers.Factory(
        lambda: expand_env_var(
            os.environ.get("BENTOML_HOME", os.path.join(SYSTEM_HOME, "bentoml"))
        )
    )

    deployment_type: Provider[str] = providers.Static("local")

    service_host: Provider[str] = providers.Static("0.0.0.0")
    service_port: Provider[int] = config.bento_server.port

    forward_host: Provider[str] = providers.Static("localhost")
    forward_port: Provider[int] = providers.SingletonFactory(get_free_port)

    @providers.Factory
    @staticmethod
    def model_server():
        from ..server._gunicorn_model_server import GunicornModelServer

        return GunicornModelServer()

    @providers.Factory
    @staticmethod
    def proxy_server():
        from ..server._gunicorn_marshal_server import GunicornMarshalServer

        return GunicornMarshalServer()

    @providers.Factory
    @staticmethod
    def proxy_app() -> "MarshalApp":
        from ..marshal.marshal import MarshalApp

        return MarshalApp()

    @providers.Factory
    @staticmethod
    def service_app():
        from ..server.service_app import ServiceApp

        return ServiceApp()

    prometheus_lock = providers.SingletonFactory(multiprocessing.Lock)

    prometheus_multiproc_dir = providers.Factory(
        os.path.join,
        bentoml_home,
        "prometheus_multiproc_dir",
    )

    @providers.SingletonFactory
    @staticmethod
    def metrics_client(
        multiproc_dir=prometheus_multiproc_dir,
        namespace=config.bento_server.metrics.namespace,
    ):
        from ..server.metrics.prometheus import PrometheusClient

        return PrometheusClient(
            multiproc_dir=multiproc_dir,
            namespace=namespace,
        )

    logging_file_directory = providers.Factory(
        lambda default, customized: customized or default,
        providers.Factory(
            os.path.join,
            bentoml_home,
            "logs",
        ),
        config.logging.file.directory,
    )

    uds_mapping: Provider[t.Dict[str, str]] = providers.Static(dict())

    plasma_db = providers.Static(None)


BentoMLContainer = BentoMLContainerClass()<|MERGE_RESOLUTION|>--- conflicted
+++ resolved
@@ -1,13 +1,7 @@
 import logging
 import multiprocessing
 import os
-<<<<<<< HEAD
-from typing import TYPE_CHECKING, Dict
-from typing import Optional as OptionalType
-from typing import cast
-=======
 import typing as t
->>>>>>> 8a6c0051
 
 import yaml
 from deepmerge import always_merger
