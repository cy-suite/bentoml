import logging
import multiprocessing
import os
from typing import TYPE_CHECKING

from deepmerge import always_merger
from schema import And, Optional, Or, Schema, SchemaError, Use
from simple_di import Provide, Provider, container, providers

from bentoml import __version__
from bentoml.exceptions import BentoMLConfigException

from ..configuration import expand_env_var, get_bentoml_deploy_version
from ..utils import get_free_port
from ..utils.ruamel_yaml import YAML

if TYPE_CHECKING:
    from ..marshal.marshal import MarshalApp

LOGGER = logging.getLogger(__name__)

YATAI_REPOSITORY_S3 = "s3"
YATAI_REPOSITORY_GCS = "gcs"
YATAI_REPOSITORY_FILE_SYSTEM = "file_system"
YATAI_REPOSITORY_TYPES = [
    YATAI_REPOSITORY_FILE_SYSTEM,
    YATAI_REPOSITORY_S3,
    YATAI_REPOSITORY_GCS,
]

SCHEMA = Schema(
    {
        "bento_bundle": {
            "deployment_version": Or(str, None),
            "default_docker_base_image": Or(str, None),
        },
        "bento_server": {
            "port": And(int, lambda port: port > 0),
            "workers": Or(And(int, lambda workers: workers > 0), None),
            "timeout": And(int, lambda timeout: timeout > 0),
            "max_request_size": And(int, lambda size: size > 0),
            "microbatch": {
                Optional("enabled", default=True): bool,
                "workers": Or(And(int, lambda workers: workers > 0), None),
                "max_batch_size": Or(And(int, lambda size: size > 0), None),
                "max_latency": Or(And(int, lambda latency: latency > 0), None),
            },
            "ngrok": {"enabled": bool},
            "swagger": {"enabled": bool},
            "metrics": {"enabled": bool, "namespace": str},
            "feedback": {"enabled": bool},
            "logging": {"level": str},
            "cors": {
                "enabled": bool,
                "access_control_allow_origin": Or(str, None),
                "access_control_allow_credentials": Or(bool, None),
                "access_control_allow_headers": Or([str], str, None),
                "access_control_allow_methods": Or([str], str, None),
                "access_control_max_age": Or(int, None),
                "access_control_expose_headers": Or([str], str, None),
            },
        },
        "logging": {
            "level": And(
                str,
                lambda level: level.isupper(),
                error="logging.level must be all upper case letters",
            ),
            "console": {"enabled": bool},
            "file": {"enabled": bool, "directory": Or(str, None)},
            "advanced": {"enabled": bool, "config": Or(dict, None)},
        },
        "tracing": {
            "type": Or(
                And(str, Use(str.lower), lambda s: s in ("zipkin", "jaeger")), None
            ),
            Optional("zipkin"): {"url": Or(str, None)},
            Optional("jaeger"): {"address": Or(str, None), "port": Or(int, None)},
        },
        "adapters": {"image_input": {"default_extensions": [str]}},
        "yatai": {
<<<<<<< HEAD
            "default_server": Or(str, None),
            "servers": {
                str: {
=======
            "remote": {
                "url": Or(str, None),
                "access_token": Or(str, None),
                "access_token_header": Or(str, None),
                "tls": {
                    "root_ca_cert": Or(str, None),
                    "client_key": Or(str, None),
                    "client_cert": Or(str, None),
                    "client_certificate_file": Or(str, None),
                },
            },
            "repository": {
                "type": And(
                    str,
                    lambda _type: _type in YATAI_REPOSITORY_TYPES,
                    error="yatai.repository.type must be one of %s"
                    % YATAI_REPOSITORY_TYPES,
                ),
                "file_system": {"directory": Or(str, None)},
                "s3": {
>>>>>>> 826a51ae
                    "url": Or(str, None),
                    "access_token": Or(str, None),
                    "access_token_header": Or(str, None),
                    "tls": {
                        "root_ca_cert": Or(str, None),
                        "client_key": Or(str, None),
                        "client_cert": Or(str, None),
                        "client_certificate_file": Or(str, None),
                    },
                },
            },
        },
    }
)


class BentoMLConfiguration:
    def __init__(
        self,
        default_config_file: str = None,
        override_config_file: str = None,
        validate_schema: bool = True,
    ):
        # Default configuration
        if default_config_file is None:
            default_config_file = os.path.join(
                os.path.dirname(__file__), "default_configuration.yml"
            )

        with open(default_config_file, "rb") as f:
            self.config = YAML().load(f.read())

        if validate_schema:
            try:
                SCHEMA.validate(self.config)
            except SchemaError as e:
                raise BentoMLConfigException(
                    "Default configuration 'default_configuration.yml' does not"
                    " conform to the required schema."
                ) from e

        # User override configuration
        if override_config_file is not None:
            LOGGER.info("Applying user config override from %s" % override_config_file)
            if not os.path.exists(override_config_file):
                raise BentoMLConfigException(
                    f"Config file {override_config_file} not found"
                )

            with open(override_config_file, "rb") as f:
                override_config = YAML().load(f.read())
            always_merger.merge(self.config, override_config)

            if validate_schema:
                try:
                    SCHEMA.validate(self.config)
                except SchemaError as e:
                    raise BentoMLConfigException(
                        "Configuration after user override does not conform to"
                        " the required schema."
                    ) from e

    def override(self, keys: list, value):
        if keys is None:
            raise BentoMLConfigException("Configuration override key is None.")
        if len(keys) == 0:
            raise BentoMLConfigException("Configuration override key is empty.")
        if value is None:
            return

        c = self.config
        for key in keys[:-1]:
            if key not in c:
                raise BentoMLConfigException(
                    "Configuration override key is invalid, %s" % keys
                )
            c = c[key]
        c[keys[-1]] = value

        try:
            SCHEMA.validate(self.config)
        except SchemaError as e:
            raise BentoMLConfigException(
                "Configuration after applying override does not conform"
                " to the required schema, key=%s, value=%s." % (keys, value)
            ) from e

    def as_dict(self) -> dict:
        return self.config


@container
class BentoMLContainerClass:

    config = providers.Configuration()

    @providers.SingletonFactory
    @staticmethod
    def tracer(
        tracer_type: str = Provide[config.tracing.type],
        zipkin_server_url: str = Provide[config.tracing.zipkin.url],
        jaeger_server_address: str = Provide[config.tracing.jaeger.address],
        jaeger_server_port: int = Provide[config.tracing.jaeger.port],
    ):
        if tracer_type and tracer_type.lower() == "zipkin" and zipkin_server_url:
            from ..tracing.zipkin import get_zipkin_tracer

            return get_zipkin_tracer(zipkin_server_url)
        elif (
            tracer_type
            and tracer_type.lower() == "jaeger"
            and jaeger_server_address
            and jaeger_server_port
        ):
            from ..tracing.jaeger import get_jaeger_tracer

            return get_jaeger_tracer(jaeger_server_address, jaeger_server_port)
        else:
            from ..tracing.noop import NoopTracer

            return NoopTracer()

    @providers.SingletonFactory
    @staticmethod
    def access_control_options(
        allow_credentials=config.bento_server.cors.access_control_allow_credentials,
        expose_headers=config.bento_server.cors.access_control_expose_headers,
        allow_methods=config.bento_server.cors.access_control_allow_methods,
        allow_headers=config.bento_server.cors.access_control_allow_headers,
        max_age=config.bento_server.cors.access_control_max_age,
    ):
        import aiohttp_cors

        kwargs = dict(
            allow_credentials=allow_credentials,
            expose_headers=expose_headers,
            allow_methods=allow_methods,
            allow_headers=allow_headers,
            max_age=max_age,
        )

        filtered_kwargs = {k: v for k, v in kwargs.items() if v is not None}

        return aiohttp_cors.ResourceOptions(**filtered_kwargs)

    api_server_workers = providers.Factory(
        lambda workers: workers or (multiprocessing.cpu_count() // 2) + 1,
        config.bento_server.workers,
    )

    bentoml_home = providers.Factory(
        lambda: expand_env_var(
            os.environ.get(
                "BENTOML_HOME", os.path.join(os.environ["XDG_DATA_HOME"], "bentoml")
            )
        )
    )

    bundle_path: Provider[str] = providers.Static("")

    service_host: Provider[str] = providers.Static("0.0.0.0")
    service_port: Provider[int] = config.bento_server.port

    forward_host: Provider[str] = providers.Static("localhost")
    forward_port: Provider[int] = providers.SingletonFactory(get_free_port)

    @providers.Factory
    @staticmethod
    def model_server():
        from ..server.gunicorn_model_server import GunicornModelServer

        return GunicornModelServer()

    @providers.Factory
    @staticmethod
    def proxy_server():
        from ..server.gunicorn_marshal_server import GunicornMarshalServer

        return GunicornMarshalServer()

    @providers.Factory
    @staticmethod
    def proxy_app() -> "MarshalApp":
        from bentoml._internal.marshal.marshal import MarshalApp

        return MarshalApp()

    @providers.Factory
    @staticmethod
    def model_app():
        from ..server.model_app import ModelApp

        return ModelApp()

    prometheus_lock = providers.SingletonFactory(multiprocessing.Lock)

    prometheus_multiproc_dir = providers.Factory(
        os.path.join, bentoml_home, "prometheus_multiproc_dir",
    )

    @providers.SingletonFactory
    @staticmethod
    def metrics_client(
        multiproc_lock=prometheus_lock,
        multiproc_dir=prometheus_multiproc_dir,
        namespace=config.bento_server.metrics.namespace,
    ):
        from ..metrics.prometheus import PrometheusClient

        return PrometheusClient(
            multiproc_lock=multiproc_lock,
            multiproc_dir=multiproc_dir,
            namespace=namespace,
        )

    bento_bundle_deployment_version = providers.Factory(
        get_bentoml_deploy_version,
        providers.Factory(
            lambda default, customized: customized or default,
            __version__.split("+")[0],
            config.bento_bundle.deployment_version,
        ),
    )
    default_yatai_server = config.yatai.servers[config.yatai.default_server]

    default_yatai_server_tls_root_ca_cert = providers.Factory(
        lambda current, deprecated: current or deprecated,
        config.yatai.servers[config.yatai.default_server].tls.root_ca_cert,
        config.yatai.servers[config.yatai.default_server].tls.client_certificate_file,
    )

    logging_file_directory = providers.Factory(
        lambda default, customized: customized or default,
        providers.Factory(os.path.join, bentoml_home, "logs",),
        config.logging.file.directory,
    )


BentoMLContainer = BentoMLContainerClass()<|MERGE_RESOLUTION|>--- conflicted
+++ resolved
@@ -79,32 +79,9 @@
         },
         "adapters": {"image_input": {"default_extensions": [str]}},
         "yatai": {
-<<<<<<< HEAD
             "default_server": Or(str, None),
             "servers": {
                 str: {
-=======
-            "remote": {
-                "url": Or(str, None),
-                "access_token": Or(str, None),
-                "access_token_header": Or(str, None),
-                "tls": {
-                    "root_ca_cert": Or(str, None),
-                    "client_key": Or(str, None),
-                    "client_cert": Or(str, None),
-                    "client_certificate_file": Or(str, None),
-                },
-            },
-            "repository": {
-                "type": And(
-                    str,
-                    lambda _type: _type in YATAI_REPOSITORY_TYPES,
-                    error="yatai.repository.type must be one of %s"
-                    % YATAI_REPOSITORY_TYPES,
-                ),
-                "file_system": {"directory": Or(str, None)},
-                "s3": {
->>>>>>> 826a51ae
                     "url": Or(str, None),
                     "access_token": Or(str, None),
                     "access_token_header": Or(str, None),
