<<<<<<< HEAD
import typing as t
from collections import OrderedDict
=======
import typing
>>>>>>> 7a23f20f

import attr

if t.TYPE_CHECKING:
    from . import Service
    from .inference_api import InferenceAPI


HEALTHZ_DESC = (
    "Health check endpoint. Expecting an empty response with status code "
    "200 when the service is in health state. The /healthz endpoint is "
    "deprecated (since Kubernetes v1.16)"
)
LIVEZ_DESC = (
    "Health check endpoint for Kubernetes. Healthy endpoint responses with "
    "a 200 OK status."
)
READYZ_DESC = (
    "A 200 OK status from /readyz endpoint indicated the service is ready "
    "to accept traffic. From that point and onward Kubernetes will use "
    "/livez endpoint to perform periodic health checks"
)
METRICS_DESC = "Prometheus metrics endpoint"


@attr.s
class Responses:
    description = attr.ib()
    content = attr.ib()


def _mapval(func: t.Callable[..., t.Any], dict_: t.Dict[str, t.Any], factory=dict):
    seq = factory()
    seq.update(zip(dict_.keys(), map(func, dict_.values())))
    return seq


def _responses(api: "InferenceAPI") -> t.Dict[str, Responses]:
    resp = {
        "200": Responses(
            description="success", content=api.output.openapi_responses_schema()
        ),
        "400": Responses(description="error", content="Bad Request"),
        "500": Responses(description="error", content="Internal Server Error"),
    }
    return _mapval(lambda x: attr.asdict(x), resp)


def get_service_openapi_doc(svc: "Service"):
<<<<<<< HEAD
    info = OrderedDict(
        title=svc.name,
        description="A Prediction Service built with BentoML",
    )
    info["version"] = svc.version if svc.version else "0.0.0"
    docs = OrderedDict(
        openapi="3.0.0",
        info=info,
        tags=[{"name": "infra"}, {"name": "app"}],
    )
=======
    info = {
        "title": svc.name,
        "description": "A Prediction Service built with BentoML",
    }
    if svc.version:
        info["version"] = svc.version
    docs = {
        "openapi": "3.0.0",
        "info": info,
        "tags": [{"name": "infra"}, {"name": "app"}],
    }
>>>>>>> 7a23f20f

    paths = {}
    default_response = {"200": {"description": "success"}}

<<<<<<< HEAD
    paths["/healthz"] = OrderedDict(
        get=OrderedDict(
            tags=["infra"],
            description=HEALTHZ_DESC,
            responses=default_response,
        )
    )
    paths["/livez"] = OrderedDict(
        get=OrderedDict(
            tags=["infra"],
            description=LIVEZ_DESC,
            responses=default_response,
        )
    )
    paths["/readyz"] = OrderedDict(
        get=OrderedDict(
            tags=["infra"],
            description=READYZ_DESC,
            responses=default_response,
        )
    )
    paths["/metrics"] = OrderedDict(
        get=OrderedDict(
            tags=["infra"],
            description=METRICS_DESC,
            responses=default_response,
        )
    )
=======
    paths["/healthz"] = {
        "get": {
            "tags": ["infra"],
            "description": HEATHZ_DESC,
            "responses": default_response,
        }
    }
    paths["/livez"] = {
        "get": {
            "tags": ["infra"],
            "description": LIVEZ_DESC,
            "responses": default_response,
        }
    }
    paths["/readyz"] = {
        "get": {
            "tags": ["infra"],
            "description": READYZ_DESC,
            "responses": default_response,
        }
    }
    paths["/metrics"] = {
        "get": {
            "tags": ["infra"],
            "description": METRICS_DESC,
            "responses": default_response,
        }
    }
>>>>>>> 7a23f20f

    for api in svc._apis.values():
        api_path = api.route if api.route.startswith("/") else f"/{api.route}"

        paths[api_path] = {}
<<<<<<< HEAD
        paths[api_path]["post"] = OrderedDict(
            tags=["app"],
            summary=f"Inference API endpoints '{repr(api)}' under service '{svc.name}'",
            description=api.doc or "",
            operationId=f"{svc.name}__{api.name}",
            requestBody=dict(content=api.input.openapi_request_schema()),
            responses=_responses(api),
=======
        paths[api_path]["post"] = {
            "tags": ["app"],
            "summary": f"Inference API '{api}' under service '{svc.name}'",
            "description": api.doc,
            "operationId": f"{svc.name}__{api.name}",
            "requestBody": {"content": api.input.openapi_request_schema()},
            "responses": {
                "200": {
                    "description": "success",
                    "content": api.output.openapi_responses_schema(),
                }
            },
>>>>>>> 7a23f20f
            # examples=None,
            # headers=None,
        }

    docs["paths"] = paths
    return docs<|MERGE_RESOLUTION|>--- conflicted
+++ resolved
@@ -1,9 +1,4 @@
-<<<<<<< HEAD
 import typing as t
-from collections import OrderedDict
-=======
-import typing
->>>>>>> 7a23f20f
 
 import attr
 
@@ -53,68 +48,24 @@
 
 
 def get_service_openapi_doc(svc: "Service"):
-<<<<<<< HEAD
-    info = OrderedDict(
-        title=svc.name,
-        description="A Prediction Service built with BentoML",
-    )
-    info["version"] = svc.version if svc.version else "0.0.0"
-    docs = OrderedDict(
-        openapi="3.0.0",
-        info=info,
-        tags=[{"name": "infra"}, {"name": "app"}],
-    )
-=======
     info = {
         "title": svc.name,
         "description": "A Prediction Service built with BentoML",
+        "version": svc.version if svc.version else "0.0.0",
     }
-    if svc.version:
-        info["version"] = svc.version
     docs = {
         "openapi": "3.0.0",
         "info": info,
         "tags": [{"name": "infra"}, {"name": "app"}],
     }
->>>>>>> 7a23f20f
 
     paths = {}
     default_response = {"200": {"description": "success"}}
 
-<<<<<<< HEAD
-    paths["/healthz"] = OrderedDict(
-        get=OrderedDict(
-            tags=["infra"],
-            description=HEALTHZ_DESC,
-            responses=default_response,
-        )
-    )
-    paths["/livez"] = OrderedDict(
-        get=OrderedDict(
-            tags=["infra"],
-            description=LIVEZ_DESC,
-            responses=default_response,
-        )
-    )
-    paths["/readyz"] = OrderedDict(
-        get=OrderedDict(
-            tags=["infra"],
-            description=READYZ_DESC,
-            responses=default_response,
-        )
-    )
-    paths["/metrics"] = OrderedDict(
-        get=OrderedDict(
-            tags=["infra"],
-            description=METRICS_DESC,
-            responses=default_response,
-        )
-    )
-=======
     paths["/healthz"] = {
         "get": {
             "tags": ["infra"],
-            "description": HEATHZ_DESC,
+            "description": HEALTHZ_DESC,
             "responses": default_response,
         }
     }
@@ -139,36 +90,21 @@
             "responses": default_response,
         }
     }
->>>>>>> 7a23f20f
 
     for api in svc._apis.values():
         api_path = api.route if api.route.startswith("/") else f"/{api.route}"
 
-        paths[api_path] = {}
-<<<<<<< HEAD
-        paths[api_path]["post"] = OrderedDict(
-            tags=["app"],
-            summary=f"Inference API endpoints '{repr(api)}' under service '{svc.name}'",
-            description=api.doc or "",
-            operationId=f"{svc.name}__{api.name}",
-            requestBody=dict(content=api.input.openapi_request_schema()),
-            responses=_responses(api),
-=======
-        paths[api_path]["post"] = {
-            "tags": ["app"],
-            "summary": f"Inference API '{api}' under service '{svc.name}'",
-            "description": api.doc,
-            "operationId": f"{svc.name}__{api.name}",
-            "requestBody": {"content": api.input.openapi_request_schema()},
-            "responses": {
-                "200": {
-                    "description": "success",
-                    "content": api.output.openapi_responses_schema(),
-                }
-            },
->>>>>>> 7a23f20f
-            # examples=None,
-            # headers=None,
+        paths[api_path] = {
+            "post": dict(
+                tags=["app"],
+                summary=f"Inference API endpoints '{repr(api)}' under service '{svc.name}'",
+                description=api.doc or "",
+                operationId=f"{svc.name}__{api.name}",
+                requestBody=dict(content=api.input.openapi_request_schema()),
+                responses=_responses(api),
+                # examples=None,
+                # headers=None,
+            )
         }
 
     docs["paths"] = paths
