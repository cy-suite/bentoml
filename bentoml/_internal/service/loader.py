import importlib
import logging
import os
import sys
import typing as t
from typing import TYPE_CHECKING

from simple_di import Provide, inject

from ...exceptions import BentoMLException, InvalidArgument, NotFound
from ..bento.bento import BENTO_PROJECT_DIR_NAME
from ..configuration.containers import BentoMLContainer
from ..models.store import ModelStore

if TYPE_CHECKING:
    from .service import Service

logger = logging.getLogger(__name__)


class ImportServiceError(BentoMLException):
    pass


@inject
def import_service(
    svc_import_path: str,
    working_dir: t.Optional[str] = None,
    model_store: "ModelStore" = Provide[BentoMLContainer.model_store],
) -> "Service":
    """Import a Service instance from source code, by providing the svc_import_path
    which represents the module where the Service instance is created and optionally
    what attribute can be used to access this Service instance in that module

    Example usage:
        # When multiple service defined in the same module
        import_service("fraud_detector:svc_a")
        import_service("fraud_detector:svc_b")

        # Find svc by Python module name or file path
        import_service("fraud_detector:svc")
        import_service("fraud_detector.py:svc")
        import_service("foo.bar.fraud_detector:svc")
        import_service("./def/abc/fraud_detector.py:svc")

        # When there's only one Service instance in the target module, the attributes
        # part in the svc_import_path can be omitted
        import_service("fraud_detector.py")
        import_service("fraud_detector")
    """
    from bentoml import Service

    prev_cwd = None
    sys_path_modified = False

    try:
        if working_dir is not None:
            working_dir = os.path.realpath(working_dir)
            # Set cwd(current working directory) to the Bento's project directory, which
            # allows user code to read files using relative path
            prev_cwd = os.getcwd()
            os.chdir(working_dir)
        else:
            working_dir = os.getcwd()

        if working_dir not in sys.path:
            sys.path.insert(0, working_dir)
            sys_path_modified = True

        logger.debug(
            'Importing service "%s" from working dir: "%s"',
            svc_import_path,
            working_dir,
        )

        import_path, _, attrs_str = svc_import_path.partition(":")
        if not import_path:
            raise ImportServiceError(
                f'Invalid import target "{svc_import_path}", must format as '
                '"<module>:<attribute>" or "<module>'
            )

        if os.path.exists(import_path):
            import_path = os.path.realpath(import_path)
            # Importing from a module file path:
            if not import_path.startswith(working_dir):
                raise ImportServiceError(
                    f'Module "{import_path}" not found in working directory "{working_dir}"'
                )

            file_name, ext = os.path.splitext(import_path)
            if ext != ".py":
                raise ImportServiceError(
                    f'Invalid module extension "{ext}" in target "{svc_import_path}",'
                    ' the only extension acceptable here is ".py"'
                )

            # move up until no longer in a python package or in the working dir
            module_name_parts = []
            path = file_name
            while True:
                path, name = os.path.split(path)
                module_name_parts.append(name)
                if (
                    not os.path.exists(os.path.join(path, "__init__.py"))
                    or path == working_dir
                ):
                    break
            module_name = ".".join(module_name_parts[::-1])
        else:
            # Importing by module name:
            module_name = import_path

        default_model_store = BentoMLContainer.model_store
        # Import the service using the Bento's own model store
        BentoMLContainer.model_store.set(model_store)
        try:
            module = importlib.import_module(module_name, package=working_dir)
        except ImportError:
            raise ImportServiceError(f'Could not import module "{module_name}"')
        finally:
            # Reset to default local model store
            BentoMLContainer.model_store.set(default_model_store)

        if attrs_str:
            instance = module
            try:
                for attr_str in attrs_str.split("."):
                    instance = getattr(instance, attr_str)
            except AttributeError:
                raise ImportServiceError(
                    f'Attribute "{attrs_str}" not found in module "{module_name}".'
                )
        else:
            instances = [
                (k, v) for k, v in module.__dict__.items() if isinstance(v, Service)
            ]

            if len(instances) == 1:
                attrs_str = instances[0][0]
                instance = instances[0][1]
            else:
                raise ImportServiceError(
                    f'Multiple Service instances found in module "{module_name}", use'
                    '"<module>:<svc_variable_name>" to specify the service instance or'
                    "define only service instance per python module/file"
                )

        assert isinstance(
            instance, Service
        ), f'import target "{module_name}:{attrs_str}" is not a bentoml.Service instance'
        instance._working_dir = working_dir  # type: ignore
        instance._import_str = f"{module_name}:{attrs_str}"  # type: ignore
        return instance
    except ImportServiceError:
        if prev_cwd:
            # Reset to previous cwd
            os.chdir(prev_cwd)
        if sys_path_modified and working_dir:
            # Undo changes to sys.path
            sys.path.remove(working_dir)
        raise


@inject
def load_bento(
    bento_tag: str, bento_store=Provide[BentoMLContainer.bento_store]
) -> "Service":
    """Load a Service instance from a bento found in local bento store:

    Example usage:
        load_bento("FraudDetector:latest")
        load_bento("FraudDetector:20210709_DE14C9")
    """
    bento = bento_store.get(bento_tag)
    logger.debug(
        'Loading bento "%s" found in local store: %s',
        bento.tag,
        bento._fs.getsyspath("/"),
    )

    # Use Bento's user project path as working directory when importing the service
<<<<<<< HEAD
    working_dir = bento.fs.getsyspath(BENTO_PROJECT_DIR_NAME)
=======
    working_dir = bento._fs.getsyspath(bento.metadata["name"])
>>>>>>> c952b2a1

    # Use Bento's local "{base_dir}/models/" directory as its model store
    model_store = ModelStore(bento._fs.getsyspath("models"))

    svc = import_service(bento.metadata["service"], working_dir, model_store)

    svc.version = bento.metadata["version"]
    svc.tag = bento.metadata.tag
    svc.bento = bento
    return svc


def load(
    svc_import_path_or_bento_tag: str, working_dir: t.Optional[str] = None
) -> "Service":
    """Load a Service instance from source code or a bento in local bento store."""
    if not isinstance(svc_import_path_or_bento_tag, str):
        raise InvalidArgument("bentoml.load argument must be str type")

    try:
        svc = import_service(svc_import_path_or_bento_tag, working_dir)
        logger.info("Imported from source: %s", svc)
    except ImportServiceError as e1:
        try:
            svc = load_bento(svc_import_path_or_bento_tag)
            logger.info("Loaded from Bento: %s", svc)
        except (NotFound, ImportServiceError) as e2:
            raise BentoMLException(
                f"Failed to load bento or import service "
                f"'{svc_import_path_or_bento_tag}'. If you are attempting to "
                f"import bento in local store: `{e1}`, or if you are importing by "
                f"python module path: `{e2}`"
            )
    return svc<|MERGE_RESOLUTION|>--- conflicted
+++ resolved
@@ -180,11 +180,7 @@
     )
 
     # Use Bento's user project path as working directory when importing the service
-<<<<<<< HEAD
-    working_dir = bento.fs.getsyspath(BENTO_PROJECT_DIR_NAME)
-=======
-    working_dir = bento._fs.getsyspath(bento.metadata["name"])
->>>>>>> c952b2a1
+    working_dir = bento._fs.getsyspath(BENTO_PROJECT_DIR_NAME)
 
     # Use Bento's local "{base_dir}/models/" directory as its model store
     model_store = ModelStore(bento._fs.getsyspath("models"))
