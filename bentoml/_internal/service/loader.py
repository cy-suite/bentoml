--- conflicted
+++ resolved
@@ -7,12 +7,8 @@
 
 from simple_di import Provide, inject
 
-<<<<<<< HEAD
 from ...exceptions import BentoMLException, NotFound
-=======
-from ...exceptions import BentoMLException, InvalidArgument, NotFound
 from ..bento.bento import BENTO_PROJECT_DIR_NAME
->>>>>>> 5930308a
 from ..configuration.containers import BentoMLContainer
 from ..models.store import ModelStore
 
