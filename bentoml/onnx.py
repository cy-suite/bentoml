--- conflicted
+++ resolved
@@ -116,23 +116,9 @@
     else:
         providers = ort.get_available_providers()
 
-<<<<<<< HEAD
     return ort.InferenceSession(
         model_file, sess_options=session_options, providers=providers
     )
-=======
-    if isinstance(model_file, onnx.ModelProto):
-        return ort.InferenceSession(
-            model_file.SerializeToString(),
-            sess_options=session_options,
-            providers=providers,
-        )
-    else:
-        _get_path = os.path.join(model_file, f"{SAVE_NAMESPACE}{ONNX_EXT}")
-        return ort.InferenceSession(
-            _get_path, sess_options=session_options, providers=providers
-        )
->>>>>>> 9611a6e0
 
 
 @inject
@@ -170,13 +156,9 @@
         framework_context=context,
     ) as ctx:  # type: StoreCtx
         if isinstance(model, onnx.ModelProto):
-            onnx.save_model(
-                model, os.path.join(ctx.path, f"{SAVE_NAMESPACE}{ONNX_EXT}")
-            )
+            onnx.save_model(model, os.path.join(ctx.path, f"{SAVE_NAMESPACE}{ONNX_EXT}"))
         else:
-            shutil.copyfile(
-                model, os.path.join(ctx.path, f"{SAVE_NAMESPACE}{ONNX_EXT}")
-            )
+            shutil.copyfile(model, os.path.join(ctx.path, f"{SAVE_NAMESPACE}{ONNX_EXT}"))
         _tag = ctx.tag  # type: str
         return _tag
 
@@ -187,13 +169,9 @@
         self,
         tag: str,
         backend: str,
-<<<<<<< HEAD
         gpu_device_id: int,
         disable_copy_in_default_stream: bool,
         providers: t.Optional[_ProviderType],
-=======
-        providers: t.Optional[t.List[t.Union[str, t.Tuple[str, t.Dict[str, t.Any]]]]],
->>>>>>> 9611a6e0
         session_options: t.Optional["ort.SessionOptions"],
         resource_quota: t.Optional[t.Dict[str, t.Any]],
         batch_options: t.Optional[t.Dict[str, t.Any]],
@@ -215,9 +193,7 @@
             )
         if providers is not None:
             if not all(i in ort.get_all_providers() for i in flatten_list(providers)):
-                raise BentoMLException(
-                    f"'{providers}' cannot be parsed by `onnxruntime`"
-                )
+                raise BentoMLException(f"'{providers}' cannot be parsed by `onnxruntime`")
         else:
             providers = self._get_default_providers(
                 gpu_device_id, disable_copy_in_default_stream
@@ -321,15 +297,9 @@
     tag: str,
     *,
     backend: str = "onnxruntime",
-<<<<<<< HEAD
     gpu_device_id: int = -1,
     disable_copy_in_default_stream: bool = False,
     providers: t.Optional[_ProviderType] = None,
-=======
-    providers: t.Optional[
-        t.List[t.Union[str, t.Tuple[str, t.Dict[str, t.Any]]]]
-    ] = None,
->>>>>>> 9611a6e0
     session_options: t.Optional["ort.SessionOptions"] = None,
     resource_quota: t.Optional[t.Dict[str, t.Any]] = None,
     batch_options: t.Optional[t.Dict[str, t.Any]] = None,
