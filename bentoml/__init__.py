# From versioneer
from ._version import get_versions

__version__ = get_versions()['version']
del get_versions

# from bentoml._internal.configuration import inject_dependencies
# from bentoml._internal.utils.log import configure_logging
#
# # Inject dependencies and configurations
# inject_dependencies()
#
# # Configuring logging properly before loading other modules
# configure_logging()

# from bentoml._internal.bundle import load_from_dir, save_to_dir  # noqa: E402
# from bentoml._internal.service import BentoService
# from bentoml._internal.service import api_decorator as api  # noqa: E402
# from bentoml._internal.service import artifacts_decorator as artifacts
# from bentoml._internal.service import env_decorator as env
# from bentoml._internal.service import save
# from bentoml._internal.service import ver_decorator as ver
# from bentoml._internal.service import web_static_content_decorator as web_static_content

<<<<<<< HEAD
from ._internal import artifacts

# load = load_from_dir
from bentoml._internal.repository import list, get, delete, push, pull
from bentoml._internal.yatai_client import YataiClient
from bentoml._internal.service import Service
=======
from bentoml._internal.bundle import containerize, load
>>>>>>> 46a90a00
from bentoml._internal.env import env
from bentoml._internal.inference_api import api, batch_api

# load = load_from_dir
from bentoml._internal.repository import delete, get, list, pull, push
from bentoml._internal.server import serve
from bentoml._internal.service import Service
from bentoml._internal.yatai_client import YataiClient

__all__ = [
    "__version__",
    "YataiClient",
    "list",
    "get",
    "delete",
    "push",
    "pull",
    "containerize",
    "serve",
    "Service",
    "env",
    "load",
    "api",
    "batch_api",
]<|MERGE_RESOLUTION|>--- conflicted
+++ resolved
@@ -22,16 +22,8 @@
 # from bentoml._internal.service import ver_decorator as ver
 # from bentoml._internal.service import web_static_content_decorator as web_static_content
 
-<<<<<<< HEAD
-from ._internal import artifacts
-
-# load = load_from_dir
-from bentoml._internal.repository import list, get, delete, push, pull
-from bentoml._internal.yatai_client import YataiClient
-from bentoml._internal.service import Service
-=======
+from bentoml._internal import artifacts
 from bentoml._internal.bundle import containerize, load
->>>>>>> 46a90a00
 from bentoml._internal.env import env
 from bentoml._internal.inference_api import api, batch_api
 
