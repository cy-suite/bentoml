from __future__ import annotations

import json
import typing as t

import yaml
import click
from simple_di import inject
from simple_di import Provide
from rich.table import Table
from rich.syntax import Syntax

import bentoml
from bentoml import Tag
from bentoml.bentos import import_bento
from bentoml_cli.utils import is_valid_bento_tag
from bentoml_cli.utils import is_valid_bento_name
from bentoml._internal.utils import rich_console as console
from bentoml._internal.utils import calc_dir_size
from bentoml._internal.utils import human_readable_size
from bentoml._internal.utils import resolve_user_filepath
from bentoml._internal.bento.bento import Bento
from bentoml._internal.bento.bento import DEFAULT_BENTO_BUILD_FILE
from bentoml._internal.configuration import get_quiet_mode
from bentoml._internal.bento.build_config import BentoBuildConfig
from bentoml._internal.configuration.containers import BentoMLContainer

if t.TYPE_CHECKING:
    from click import Context
    from click import Parameter

    from bentoml._internal.bento import BentoStore

BENTOML_FIGLET = """
██████╗░███████╗███╗░░██╗████████╗░█████╗░███╗░░░███╗██╗░░░░░
██╔══██╗██╔════╝████╗░██║╚══██╔══╝██╔══██╗████╗░████║██║░░░░░
██████╦╝█████╗░░██╔██╗██║░░░██║░░░██║░░██║██╔████╔██║██║░░░░░
██╔══██╗██╔══╝░░██║╚████║░░░██║░░░██║░░██║██║╚██╔╝██║██║░░░░░
██████╦╝███████╗██║░╚███║░░░██║░░░╚█████╔╝██║░╚═╝░██║███████╗
╚═════╝░╚══════╝╚═╝░░╚══╝░░░╚═╝░░░░╚════╝░╚═╝░░░░░╚═╝╚══════╝
"""


def parse_delete_targets_argument_callback(
    ctx: Context, params: Parameter, value: t.Any
) -> list[str]:
    if value is None:
        return value
    value = " ".join(value)
    if "," in value:
        delete_targets = value.split(",")
    else:
        delete_targets = value.split()
    delete_targets = list(map(str.strip, delete_targets))
    for delete_target in delete_targets:
        if not (
            is_valid_bento_tag(delete_target) or is_valid_bento_name(delete_target)
        ):
            raise click.BadParameter(
                f'Bad formatting: "{delete_target}". Please present a valid bento bundle name or "name:version" tag. For list of bento bundles, separate delete targets by ",", for example: "my_service:v1,my_service:v2,classifier"'
            )
    return delete_targets


<<<<<<< HEAD
bento_store = BentoMLContainer.bento_store.get()
yatai_client = BentoMLContainer.yatai_client.get()


@click.group("bentos")
def bento_commands():
    """Bento management commands"""
    pass


@bento_commands.command()
@click.argument("bento_tag", type=click.STRING)
@click.option(
    "-o",
    "--output",
    type=click.Choice(["json", "yaml", "path"]),
    default="yaml",
)
def get(bento_tag: str, output: str) -> None:
    """Print Bento details by providing the bento_tag.

    \b
    bentoml get iris_classifier:qojf5xauugwqtgxi
    bentoml get iris_classifier:qojf5xauugwqtgxi --output=json
    """
    bento = bento_store.get(bento_tag)

    if output == "path":
        console.print(bento.path)
    elif output == "json":
        info = json.dumps(bento.info.to_dict(), indent=2, default=str)
        console.print_json(info)
    else:
        info = yaml.dump(bento.info, indent=2, sort_keys=False)
        console.print(Syntax(info, "yaml", background_color="default"))


@bento_commands.command(name="list")
@click.argument("bento_name", type=click.STRING, required=False)
@click.option(
    "-o",
    "--output",
    type=click.Choice(["json", "yaml", "table"]),
    default="table",
)
def list_bentos(bento_name: str, output: str) -> None:
    """List Bentos in local store

    \b
    # show all bentos saved
    $ bentoml list

    \b
    # show all verions of bento with the name FraudDetector
    $ bentoml list FraudDetector
    """
    bentos = bento_store.list(bento_name)
    res = [
        {
            "tag": str(bento.tag),
            "size": human_readable_size(calc_dir_size(bento.path)),
            "creation_time": bento.info.creation_time.astimezone().strftime(
                "%Y-%m-%d %H:%M:%S"
            ),
        }
        for bento in sorted(bentos, key=lambda x: x.info.creation_time, reverse=True)
    ]

    if output == "json":
        info = json.dumps(res, indent=2)
        console.print(info)
    elif output == "yaml":
        info = yaml.safe_dump(res, indent=2)
        console.print(Syntax(info, "yaml", background_color="default"))
    else:
        table = Table(box=None)
        table.add_column("Tag")
        table.add_column("Size")
        table.add_column("Creation Time")
        for bento in res:
            table.add_row(
                bento["tag"],
                bento["size"],
                bento["creation_time"],
=======
def add_bento_management_commands(cli: Group):
    import bentoml
    from bentoml import Tag
    from bentoml.bentos import import_bento
    from bentoml._internal.utils import rich_console as console
    from bentoml._internal.utils import calc_dir_size
    from bentoml._internal.utils import human_readable_size
    from bentoml._internal.utils import resolve_user_filepath
    from bentoml._internal.bento.bento import Bento
    from bentoml._internal.bento.bento import DEFAULT_BENTO_BUILD_FILE
    from bentoml._internal.configuration import get_quiet_mode
    from bentoml._internal.bento.build_config import BentoBuildConfig
    from bentoml._internal.configuration.containers import BentoMLContainer
    from bentoml._internal.utils.analytics.usage_stats import _usage_event_debugging

    bento_store = BentoMLContainer.bento_store.get()
    yatai_client = BentoMLContainer.yatai_client.get()

    @cli.command()
    @click.argument("bento_tag", type=click.STRING)
    @click.option(
        "-o",
        "--output",
        type=click.Choice(["json", "yaml", "path"]),
        default="yaml",
    )
    def get(bento_tag: str, output: str) -> None:  # type: ignore (not accessed)
        """Print Bento details by providing the bento_tag.

        \b
        bentoml get iris_classifier:qojf5xauugwqtgxi
        bentoml get iris_classifier:qojf5xauugwqtgxi --output=json
        """
        bento = bento_store.get(bento_tag)

        if output == "path":
            console.print(bento.path)
        elif output == "json":
            info = json.dumps(bento.info.to_dict(), indent=2, default=str)
            console.print_json(info)
        else:
            info = yaml.dump(bento.info, indent=2, sort_keys=False)
            console.print(Syntax(info, "yaml", background_color="default"))

    @cli.command(name="list")
    @click.argument("bento_name", type=click.STRING, required=False)
    @click.option(
        "-o",
        "--output",
        type=click.Choice(["json", "yaml", "table"]),
        default="table",
    )
    def list_bentos(bento_name: str, output: str) -> None:  # type: ignore (not accessed)
        """List Bentos in local store

        \b
        # show all bentos saved
        $ bentoml list

        \b
        # show all verions of bento with the name FraudDetector
        $ bentoml list FraudDetector
        """
        bentos = bento_store.list(bento_name)
        res = [
            {
                "tag": str(bento.tag),
                "size": human_readable_size(calc_dir_size(bento.path)),
                "creation_time": bento.info.creation_time.astimezone().strftime(
                    "%Y-%m-%d %H:%M:%S"
                ),
            }
            for bento in sorted(
                bentos, key=lambda x: x.info.creation_time, reverse=True
>>>>>>> 061f9c99
            )
        console.print(table)


@bento_commands.command()
@click.argument(
    "delete_targets",
    type=click.STRING,
    callback=parse_delete_targets_argument_callback,
    required=True,
)
@click.option(
    "-y",
    "--yes",
    "--assume-yes",
    is_flag=True,
    help="Skip confirmation when deleting a specific bento bundle",
)
def delete(delete_targets: list[str], yes: bool) -> None:
    """Delete Bento in local bento store.

    \b
    Examples:
        * Delete single bento bundle by "name:version", e.g: `bentoml delete IrisClassifier:v1`
        * Bulk delete all bento bundles with a specific name, e.g.: `bentoml delete IrisClassifier`
        * Bulk delete multiple bento bundles by name and version, separated by ",", e.g.: `benotml delete Irisclassifier:v1,MyPredictService:v2`
        * Bulk delete without confirmation, e.g.: `bentoml delete IrisClassifier --yes`
    """

    def delete_target(target: str) -> None:
        tag = Tag.from_str(target)

        if tag.version is None:
            to_delete_bentos = bento_store.list(target)
        else:
<<<<<<< HEAD
            to_delete_bentos = [bento_store.get(tag)]

        for bento in to_delete_bentos:
            if yes:
                delete_confirmed = True
=======
            table = Table(box=None)
            table.add_column("Tag")
            table.add_column("Size")
            table.add_column("Creation Time")
            for bento in res:
                table.add_row(
                    bento["tag"],
                    bento["size"],
                    bento["creation_time"],
                )
            console.print(table)

    @cli.command()
    @click.argument(
        "delete_targets",
        nargs=-1,
        callback=parse_delete_targets_argument_callback,
        required=True,
    )
    @click.option(
        "-y",
        "--yes",
        "--assume-yes",
        is_flag=True,
        help="Skip confirmation when deleting a specific bento bundle",
    )
    def delete(delete_targets: list[str], yes: bool) -> None:  # type: ignore (not accessed)
        """Delete Bento in local bento store.

        \b
        Examples:
            * Delete single bento bundle by "name:version", e.g: `bentoml delete IrisClassifier:v1`
            * Bulk delete all bento bundles with a specific name, e.g.: `bentoml delete IrisClassifier`
            * Bulk delete multiple bento bundles by name and version, separated by ",", e.g.: `bentoml delete Irisclassifier:v1,MyPredictService:v2`
            * Bulk delete multiple bento bundles by name and version, separated by " ", e.g.: `bentoml delete Irisclassifier:v1 MyPredictService:v2`
            * Bulk delete without confirmation, e.g.: `bentoml delete IrisClassifier --yes`
        """

        def delete_target(target: str) -> None:
            tag = Tag.from_str(target)

            if tag.version is None:
                to_delete_bentos = bento_store.list(target)
>>>>>>> 061f9c99
            else:
                delete_confirmed = click.confirm(f"delete bento {bento.tag}?")

            if delete_confirmed:
                bento_store.delete(bento.tag)
                click.echo(f"{bento} deleted.")

    for target in delete_targets:
        delete_target(target)


@bento_commands.command()
@click.argument("bento_tag", type=click.STRING)
@click.argument(
    "out_path",
    type=click.STRING,
    default="",
    required=False,
)
def export(bento_tag: str, out_path: str) -> None:
    """Export a Bento to an external file archive

    \b
    Arguments:
        BENTO_TAG: bento identifier
        OUT_PATH: output path of exported bento.

    If out_path argument is not provided, bento is exported to name-version.bento in the current directory.
    Beside the native .bento format, we also support ('tar'), tar.gz ('gz'), tar.xz ('xz'), tar.bz2 ('bz2'), and zip.

    \b
    Examples:
        bentoml export FraudDetector:20210709_DE14C9
        bentoml export FraudDetector:20210709_DE14C9 ./my_bento.bento
        bentoml export FraudDetector:latest ./my_bento.bento
        bentoml export FraudDetector:latest s3://mybucket/bentos/my_bento.bento
    """
    bento = bento_store.get(bento_tag)
    out_path = bento.export(out_path)
    click.echo(f"{bento} exported to {out_path}.")


@bento_commands.command(name="import")
@click.argument("bento_path", type=click.STRING)
def import_bento_(bento_path: str) -> None:
    """Import a previously exported Bento archive file

    \b
    Arguments:
        BENTO_PATH: path of Bento archive file

    \b
    Examples:
        bentoml import ./my_bento.bento
        bentoml import s3://mybucket/bentos/my_bento.bento
    """
    bento = import_bento(bento_path)
    click.echo(f"{bento} imported.")


@bento_commands.command()
@click.argument("bento_tag", type=click.STRING)
@click.option(
    "-f",
    "--force",
    is_flag=True,
    default=False,
    help="Force pull from yatai to local and overwrite even if it already exists in local",
)
@click.option("--context", type=click.STRING, default=None, help="Yatai context name.")
def pull(bento_tag: str, force: bool, context: str) -> None:
    """Pull Bento from a yatai server."""
    yatai_client.pull_bento(bento_tag, force=force, context=context)


@bento_commands.command()
@click.argument("bento_tag", type=click.STRING)
@click.option(
    "-f",
    "--force",
    is_flag=True,
    default=False,
    help="Forced push to yatai even if it exists in yatai",
)
@click.option(
    "-t",
    "--threads",
    default=10,
    help="Number of threads to use for upload",
)
@click.option("--context", type=click.STRING, default=None, help="Yatai context name.")
def push(bento_tag: str, force: bool, threads: int, context: str) -> None:
    """Push Bento to a yatai server."""
    bento_obj = bento_store.get(bento_tag)
    if not bento_obj:
        raise click.ClickException(f"Bento {bento_tag} not found in local store")
    yatai_client.push_bento(bento_obj, force=force, threads=threads, context=context)


@bento_commands.command()
@click.argument("build_ctx", type=click.Path(), default=".")
@click.option(
    "-f",
    "--bentofile",
    type=click.STRING,
    default=DEFAULT_BENTO_BUILD_FILE,
    help="Path to bentofile. Default to 'bentofile.yaml'",
)
@click.option(
    "--version",
    type=click.STRING,
    default=None,
    help="Bento version. By default the version will be generated.",
)
@click.option(
    "-o",
    "--output",
    type=click.Choice(["tag", "default"]),
    default="default",
    show_default=True,
    help="Output log format. '-o tag' to display only bento tag.",
)
@inject
def build(
    build_ctx: str,
    bentofile: str,
    version: str,
    output: t.Literal["tag", "default"],
    _bento_store: BentoStore = Provide[BentoMLContainer.bento_store],
) -> None:
    """Build a new Bento from current directory."""
    try:
        bentofile = resolve_user_filepath(bentofile, build_ctx)
    except FileNotFoundError:
        raise bentoml.exceptions.InvalidArgument(f'bentofile "{bentofile}" not found')

    with open(bentofile, "r", encoding="utf-8") as f:
        build_config = BentoBuildConfig.from_yaml(f)

    bento = Bento.create(
        build_config=build_config,
        version=version,
        build_ctx=build_ctx,
    ).save(_bento_store)

    if output == "tag":
        click.echo(bento.tag)
        return

    if not get_quiet_mode():
        click.echo(BENTOML_FIGLET)
        click.secho(f"Successfully built {bento}.", fg="green")

        click.secho(
            f"\nPossible next steps:\n\n * Containerize your Bento with `bentoml containerize`:\n    $ bentoml containerize {bento.tag}",
            fg="blue",
        )
<<<<<<< HEAD
        click.secho(
            f"\n * Push to BentoCloud with `bentoml push`:\n    $ bentoml push {bento.tag}",
            fg="blue",
        )
=======

    @cli.command()
    @click.argument("build_ctx", type=click.Path(), default=".")
    @click.option(
        "-f",
        "--bentofile",
        type=click.STRING,
        default=DEFAULT_BENTO_BUILD_FILE,
        help="Path to bentofile. Default to 'bentofile.yaml'",
    )
    @click.option(
        "--version",
        type=click.STRING,
        default=None,
        help="Bento version. By default the version will be generated.",
    )
    @click.option(
        "-o",
        "--output",
        type=click.Choice(["tag", "default"]),
        default="default",
        show_default=True,
        help="Output log format. '-o tag' to display only bento tag.",
    )
    @inject
    def build(  # type: ignore (not accessed)
        build_ctx: str,
        bentofile: str,
        version: str,
        output: t.Literal["tag", "default", "yaml"],
        _bento_store: BentoStore = Provide[BentoMLContainer.bento_store],
    ):
        """Build a new Bento from current directory."""
        if output == 'tag':
            from bentoml._internal.configuration import set_quiet_mode

            from bentoml._internal.log import configure_logging

            set_quiet_mode(True)
            configure_logging()

        try:
            bentofile = resolve_user_filepath(bentofile, build_ctx)
        except FileNotFoundError:
            raise bentoml.exceptions.InvalidArgument(
                f'bentofile "{bentofile}" not found'
            )

        with open(bentofile, "r", encoding="utf-8") as f:
            build_config = BentoBuildConfig.from_yaml(f)

        bento = Bento.create(
            build_config=build_config,
            version=version,
            build_ctx=build_ctx,
        ).save(_bento_store)

        # NOTE: Don't remove the return statement here, since we will need this
        # for usage stats collection if users are opt-in.
        if output == "tag":
            if _usage_event_debugging():
                # NOTE: Since we are logging all of the trackintg id to stdout
                # We will prefix the tag with __tag__ and we can use regex to correctly
                # get the tag from 'bentoml.bentos.build|build_bentofile'
                click.echo(f"__tag__:{bento.tag}")
            else:
                # Current behaviour
                click.echo(bento.tag)
            return bento

        if not get_quiet_mode():
            click.echo(BENTOML_FIGLET)
            click.secho(f"Successfully built {bento}.", fg="green")

            click.secho(
                f"\nPossible next steps:\n\n * Containerize your Bento with `bentoml containerize`:\n    $ bentoml containerize {bento.tag}",
                fg="blue",
            )
            click.secho(
                f"\n * Push to BentoCloud with `bentoml push`:\n    $ bentoml push {bento.tag}",
                fg="blue",
            )
        return bento
>>>>>>> 061f9c99
<|MERGE_RESOLUTION|>--- conflicted
+++ resolved
@@ -24,6 +24,7 @@
 from bentoml._internal.configuration import get_quiet_mode
 from bentoml._internal.bento.build_config import BentoBuildConfig
 from bentoml._internal.configuration.containers import BentoMLContainer
+from bentoml._internal.utils.analytics.usage_stats import _usage_event_debugging
 
 if t.TYPE_CHECKING:
     from click import Context
@@ -62,7 +63,6 @@
     return delete_targets
 
 
-<<<<<<< HEAD
 bento_store = BentoMLContainer.bento_store.get()
 yatai_client = BentoMLContainer.yatai_client.get()
 
@@ -147,82 +147,6 @@
                 bento["tag"],
                 bento["size"],
                 bento["creation_time"],
-=======
-def add_bento_management_commands(cli: Group):
-    import bentoml
-    from bentoml import Tag
-    from bentoml.bentos import import_bento
-    from bentoml._internal.utils import rich_console as console
-    from bentoml._internal.utils import calc_dir_size
-    from bentoml._internal.utils import human_readable_size
-    from bentoml._internal.utils import resolve_user_filepath
-    from bentoml._internal.bento.bento import Bento
-    from bentoml._internal.bento.bento import DEFAULT_BENTO_BUILD_FILE
-    from bentoml._internal.configuration import get_quiet_mode
-    from bentoml._internal.bento.build_config import BentoBuildConfig
-    from bentoml._internal.configuration.containers import BentoMLContainer
-    from bentoml._internal.utils.analytics.usage_stats import _usage_event_debugging
-
-    bento_store = BentoMLContainer.bento_store.get()
-    yatai_client = BentoMLContainer.yatai_client.get()
-
-    @cli.command()
-    @click.argument("bento_tag", type=click.STRING)
-    @click.option(
-        "-o",
-        "--output",
-        type=click.Choice(["json", "yaml", "path"]),
-        default="yaml",
-    )
-    def get(bento_tag: str, output: str) -> None:  # type: ignore (not accessed)
-        """Print Bento details by providing the bento_tag.
-
-        \b
-        bentoml get iris_classifier:qojf5xauugwqtgxi
-        bentoml get iris_classifier:qojf5xauugwqtgxi --output=json
-        """
-        bento = bento_store.get(bento_tag)
-
-        if output == "path":
-            console.print(bento.path)
-        elif output == "json":
-            info = json.dumps(bento.info.to_dict(), indent=2, default=str)
-            console.print_json(info)
-        else:
-            info = yaml.dump(bento.info, indent=2, sort_keys=False)
-            console.print(Syntax(info, "yaml", background_color="default"))
-
-    @cli.command(name="list")
-    @click.argument("bento_name", type=click.STRING, required=False)
-    @click.option(
-        "-o",
-        "--output",
-        type=click.Choice(["json", "yaml", "table"]),
-        default="table",
-    )
-    def list_bentos(bento_name: str, output: str) -> None:  # type: ignore (not accessed)
-        """List Bentos in local store
-
-        \b
-        # show all bentos saved
-        $ bentoml list
-
-        \b
-        # show all verions of bento with the name FraudDetector
-        $ bentoml list FraudDetector
-        """
-        bentos = bento_store.list(bento_name)
-        res = [
-            {
-                "tag": str(bento.tag),
-                "size": human_readable_size(calc_dir_size(bento.path)),
-                "creation_time": bento.info.creation_time.astimezone().strftime(
-                    "%Y-%m-%d %H:%M:%S"
-                ),
-            }
-            for bento in sorted(
-                bentos, key=lambda x: x.info.creation_time, reverse=True
->>>>>>> 061f9c99
             )
         console.print(table)
 
@@ -230,6 +154,7 @@
 @bento_commands.command()
 @click.argument(
     "delete_targets",
+    nargs=-1,
     type=click.STRING,
     callback=parse_delete_targets_argument_callback,
     required=True,
@@ -248,7 +173,7 @@
     Examples:
         * Delete single bento bundle by "name:version", e.g: `bentoml delete IrisClassifier:v1`
         * Bulk delete all bento bundles with a specific name, e.g.: `bentoml delete IrisClassifier`
-        * Bulk delete multiple bento bundles by name and version, separated by ",", e.g.: `benotml delete Irisclassifier:v1,MyPredictService:v2`
+        * Bulk delete multiple bento bundles by name and version, separated by " ", e.g.: `benotml delete Irisclassifier:v1 MyPredictService:v2`
         * Bulk delete without confirmation, e.g.: `bentoml delete IrisClassifier --yes`
     """
 
@@ -258,57 +183,11 @@
         if tag.version is None:
             to_delete_bentos = bento_store.list(target)
         else:
-<<<<<<< HEAD
             to_delete_bentos = [bento_store.get(tag)]
 
         for bento in to_delete_bentos:
             if yes:
                 delete_confirmed = True
-=======
-            table = Table(box=None)
-            table.add_column("Tag")
-            table.add_column("Size")
-            table.add_column("Creation Time")
-            for bento in res:
-                table.add_row(
-                    bento["tag"],
-                    bento["size"],
-                    bento["creation_time"],
-                )
-            console.print(table)
-
-    @cli.command()
-    @click.argument(
-        "delete_targets",
-        nargs=-1,
-        callback=parse_delete_targets_argument_callback,
-        required=True,
-    )
-    @click.option(
-        "-y",
-        "--yes",
-        "--assume-yes",
-        is_flag=True,
-        help="Skip confirmation when deleting a specific bento bundle",
-    )
-    def delete(delete_targets: list[str], yes: bool) -> None:  # type: ignore (not accessed)
-        """Delete Bento in local bento store.
-
-        \b
-        Examples:
-            * Delete single bento bundle by "name:version", e.g: `bentoml delete IrisClassifier:v1`
-            * Bulk delete all bento bundles with a specific name, e.g.: `bentoml delete IrisClassifier`
-            * Bulk delete multiple bento bundles by name and version, separated by ",", e.g.: `bentoml delete Irisclassifier:v1,MyPredictService:v2`
-            * Bulk delete multiple bento bundles by name and version, separated by " ", e.g.: `bentoml delete Irisclassifier:v1 MyPredictService:v2`
-            * Bulk delete without confirmation, e.g.: `bentoml delete IrisClassifier --yes`
-        """
-
-        def delete_target(target: str) -> None:
-            tag = Tag.from_str(target)
-
-            if tag.version is None:
-                to_delete_bentos = bento_store.list(target)
->>>>>>> 061f9c99
             else:
                 delete_confirmed = click.confirm(f"delete bento {bento.tag}?")
 
@@ -436,10 +315,18 @@
     build_ctx: str,
     bentofile: str,
     version: str,
-    output: t.Literal["tag", "default"],
+    output: t.Literal["tag", "default", "yaml"],
     _bento_store: BentoStore = Provide[BentoMLContainer.bento_store],
 ) -> None:
     """Build a new Bento from current directory."""
+    if output == "tag":
+        from bentoml._internal.configuration import set_quiet_mode
+
+        from bentoml._internal.log import configure_logging
+
+        set_quiet_mode(True)
+        configure_logging()
+
     try:
         bentofile = resolve_user_filepath(bentofile, build_ctx)
     except FileNotFoundError:
@@ -454,9 +341,18 @@
         build_ctx=build_ctx,
     ).save(_bento_store)
 
+    # NOTE: Don't remove the return statement here, since we will need this
+    # for usage stats collection if users are opt-in.
     if output == "tag":
-        click.echo(bento.tag)
-        return
+        if _usage_event_debugging():
+            # NOTE: Since we are logging all of the tracking id to stdout
+            # We will prefix the tag with __tag__ and we can use regex to correctly
+            # get the tag from 'bentoml.bentos.build|build_bentofile'
+            click.echo(f"__tag__:{bento.tag}")
+        else:
+            # Current behaviour
+            click.echo(bento.tag)
+        return bento
 
     if not get_quiet_mode():
         click.echo(BENTOML_FIGLET)
@@ -466,93 +362,8 @@
             f"\nPossible next steps:\n\n * Containerize your Bento with `bentoml containerize`:\n    $ bentoml containerize {bento.tag}",
             fg="blue",
         )
-<<<<<<< HEAD
         click.secho(
             f"\n * Push to BentoCloud with `bentoml push`:\n    $ bentoml push {bento.tag}",
             fg="blue",
         )
-=======
-
-    @cli.command()
-    @click.argument("build_ctx", type=click.Path(), default=".")
-    @click.option(
-        "-f",
-        "--bentofile",
-        type=click.STRING,
-        default=DEFAULT_BENTO_BUILD_FILE,
-        help="Path to bentofile. Default to 'bentofile.yaml'",
-    )
-    @click.option(
-        "--version",
-        type=click.STRING,
-        default=None,
-        help="Bento version. By default the version will be generated.",
-    )
-    @click.option(
-        "-o",
-        "--output",
-        type=click.Choice(["tag", "default"]),
-        default="default",
-        show_default=True,
-        help="Output log format. '-o tag' to display only bento tag.",
-    )
-    @inject
-    def build(  # type: ignore (not accessed)
-        build_ctx: str,
-        bentofile: str,
-        version: str,
-        output: t.Literal["tag", "default", "yaml"],
-        _bento_store: BentoStore = Provide[BentoMLContainer.bento_store],
-    ):
-        """Build a new Bento from current directory."""
-        if output == 'tag':
-            from bentoml._internal.configuration import set_quiet_mode
-
-            from bentoml._internal.log import configure_logging
-
-            set_quiet_mode(True)
-            configure_logging()
-
-        try:
-            bentofile = resolve_user_filepath(bentofile, build_ctx)
-        except FileNotFoundError:
-            raise bentoml.exceptions.InvalidArgument(
-                f'bentofile "{bentofile}" not found'
-            )
-
-        with open(bentofile, "r", encoding="utf-8") as f:
-            build_config = BentoBuildConfig.from_yaml(f)
-
-        bento = Bento.create(
-            build_config=build_config,
-            version=version,
-            build_ctx=build_ctx,
-        ).save(_bento_store)
-
-        # NOTE: Don't remove the return statement here, since we will need this
-        # for usage stats collection if users are opt-in.
-        if output == "tag":
-            if _usage_event_debugging():
-                # NOTE: Since we are logging all of the trackintg id to stdout
-                # We will prefix the tag with __tag__ and we can use regex to correctly
-                # get the tag from 'bentoml.bentos.build|build_bentofile'
-                click.echo(f"__tag__:{bento.tag}")
-            else:
-                # Current behaviour
-                click.echo(bento.tag)
-            return bento
-
-        if not get_quiet_mode():
-            click.echo(BENTOML_FIGLET)
-            click.secho(f"Successfully built {bento}.", fg="green")
-
-            click.secho(
-                f"\nPossible next steps:\n\n * Containerize your Bento with `bentoml containerize`:\n    $ bentoml containerize {bento.tag}",
-                fg="blue",
-            )
-            click.secho(
-                f"\n * Push to BentoCloud with `bentoml push`:\n    $ bentoml push {bento.tag}",
-                fg="blue",
-            )
-        return bento
->>>>>>> 061f9c99
+    return bento