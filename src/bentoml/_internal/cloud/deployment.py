from __future__ import annotations

import base64
import contextlib
import logging
import time
import typing as t
from os import path
from threading import Event
from threading import Thread

import attr
import click
import yaml
from deepmerge.merger import Merger
from simple_di import Provide
from simple_di import inject

if t.TYPE_CHECKING:
    from _bentoml_impl.client import AsyncHTTPClient
    from _bentoml_impl.client import SyncHTTPClient
    from bentoml._internal.bento.bento import BentoStore
    from bentoml._internal.cloud.bentocloud import BentoCloudClient

from ...exceptions import BentoMLException
from ...exceptions import NotFound
from ..bento.bento import BentoInfo
from ..configuration.containers import BentoMLContainer
from ..tag import Tag
from ..utils import bentoml_cattr
from ..utils import resolve_user_filepath
from .base import Spinner
from .config import get_rest_api_client
from .schemas.modelschemas import DeploymentStatus
from .schemas.modelschemas import DeploymentTargetHPAConf
from .schemas.schemasv2 import CreateDeploymentSchema as CreateDeploymentSchemaV2
from .schemas.schemasv2 import DeploymentSchema
from .schemas.schemasv2 import DeploymentTargetSchema
from .schemas.schemasv2 import KubePodSchema
from .schemas.schemasv2 import UpdateDeploymentSchema as UpdateDeploymentSchemaV2

logger = logging.getLogger(__name__)

config_merger = Merger(
    # merge dicts
    type_strategies=[(dict, "merge")],
    # override all other types
    fallback_strategies=["override"],
    # override conflicting types
    type_conflict_strategies=["override"],
)


@attr.define
class DeploymentConfigParameters:
    name: str | None = None
    path_context: str | None = None
    context: str | None = None
    bento: Tag | str | None = None
    cluster: str | None = None
    access_authorization: bool | None = None
    scaling_min: int | None = None
    scaling_max: int | None = None
    instance_type: str | None = None
    strategy: str | None = None
    envs: t.List[dict[str, t.Any]] | None = None
    secrets: t.List[str] | None = (None,)
    extras: dict[str, t.Any] | None = None
    config_dict: dict[str, t.Any] | None = None
    config_file: str | t.TextIO | None = None
    cli: bool = False
    service_name: str | None = None
    cfg_dict: dict[str, t.Any] | None = None
    _param_config: dict[str, t.Any] | None = None

    def verify(
        self,
    ):
        deploy_by_param = (
            self.name
            or self.bento
            or self.cluster
            or self.access_authorization
            or self.scaling_min
            or self.scaling_max
            or self.instance_type
            or self.strategy
            or self.envs
            or self.secrets
            or self.extras
        )

        if (
            self.config_dict
            and self.config_file
            or self.config_dict
            and deploy_by_param
            or self.config_file
            and deploy_by_param
        ):
            raise BentoMLException(
                "Configure a deployment can only use one of the following: config_dict, config_file, or the other parameters"
            )

        if deploy_by_param:
            self.cfg_dict = {
                k: v
                for k, v in [
                    ("name", self.name),
                    ("bento", self.bento),
                    ("cluster", self.cluster),
                    ("access_authorization", self.access_authorization),
<<<<<<< HEAD
                    ("envs", self.envs),
=======
                    ("envs", self.envs if self.envs else None),
>>>>>>> acb3d1ab
                    ("secrets", self.secrets),
                ]
                if v is not None
            }
            # add service name
            self._param_config = {
                k: v
                for k, v in [
                    ("scaling_min", self.scaling_min),
                    ("scaling_max", self.scaling_max),
                    ("instance_type", self.instance_type),
                    ("strategy", self.strategy),
                    ("extras", self.extras),
                ]
                if v is not None
            }
        elif self.config_dict:
            self.cfg_dict = self.config_dict
        elif isinstance(self.config_file, str):
            real_path = resolve_user_filepath(self.config_file, self.path_context)
            try:
                with open(real_path, "r") as file:
                    self.cfg_dict = yaml.safe_load(file)
            except FileNotFoundError:
                raise ValueError(f"File not found: {real_path}")
            except yaml.YAMLError as exc:
                logger.error("Error while parsing YAML file: %s", exc)
                raise
            except Exception as e:
                raise ValueError(
                    f"An error occurred while reading the file: {real_path}\n{e}"
                )
        elif self.config_file:
            try:
                self.cfg_dict = yaml.safe_load(self.config_file)
            except yaml.YAMLError as exc:
                logger.error("Error while parsing YAML config-file stream: %s", exc)
                raise
        else:
            raise BentoMLException(
                "Must provide either config_dict, config_file, or the other parameters"
            )

        if self.cfg_dict is None:
            self.cfg_dict = {}

        bento_name = self.cfg_dict.get("bento")
        # determine if bento is a path or a name
        if bento_name:
            if isinstance(bento_name, str) and path.exists(bento_name):
                # target is a path
                if self.cli:
                    click.echo(f"building bento from {bento_name} ...")
                bento_info = get_bento_info(
                    project_path=bento_name,
                    context=self.context,
                )
            else:
                if self.cli:
                    click.echo(f"using bento {bento_name}...")
                bento_info = get_bento_info(
                    bento=str(bento_name),
                    context=self.context,
                )
            self.cfg_dict["bento"] = bento_info.tag
            if self.service_name is None:
                self.service_name = bento_info.entry_service

    def get_name(self):
        if self.cfg_dict is None:
            raise BentoMLException(
                "DeploymentConfigParameters.verify() must be called first"
            )
        return self.cfg_dict.get("name")

    def get_cluster(self, pop: bool = True):
        if self.cfg_dict is None:
            raise BentoMLException(
                "DeploymentConfigParameters.verify() must be called first"
            )
        if pop:
            return self.cfg_dict.pop("cluster", None)
        else:
            return self.cfg_dict.get("cluster")

    def get_config_dict(self, bento: str | None = None):
        if self.cfg_dict is None:
            raise BentoMLException(
                "DeploymentConfigParameters.verify() must be called first"
            )
        if self.service_name is None:
            if bento is None:
                if self.cfg_dict.get("bento") is None:
                    raise BentoMLException("Bento is required")
                bento = self.cfg_dict.get("bento")

            info = get_bento_info(
                bento=bento,
                context=self.context,
            )
            if info.entry_service == "":
                # for compatibility
                self.service_name = "apiserver"
            else:
                self.service_name = info.entry_service
        if self._param_config is not None:
            scaling_min = self._param_config.pop("scaling_min", None)
            scaling_max = self._param_config.pop("scaling_max", None)
            if scaling_min is not None or scaling_max is not None:
                self._param_config["scaling"] = {
                    "min_replicas": scaling_min,
                    "max_replicas": scaling_max,
                }
                self._param_config["scaling"] = {
                    k: v
                    for k, v in self._param_config["scaling"].items()
                    if v is not None
                }

            strategy = self._param_config.pop("strategy", None)
            if strategy is not None:
                self._param_config["deployment_strategy"] = strategy
            self.cfg_dict["services"] = {self.service_name: self._param_config}

        return self.cfg_dict


def get_args_from_config(
    name: str | None = None,
    bento: Tag | str | None = None,
    cluster: str | None = None,
    config_dict: dict[str, t.Any] | None = None,
    config_file: str | t.TextIO | None = None,
    path_context: str | None = None,
):
    file_dict: dict[str, t.Any] | None = None

    if name is None and config_dict is not None and "name" in config_dict:
        name = config_dict["name"]
    if bento is None and config_dict is not None and "bento" in config_dict:
        bento = config_dict["bento"]
    if cluster is None and config_dict is not None and "cluster" in config_dict:
        cluster = config_dict["cluster"]

    if isinstance(config_file, str):
        real_path = resolve_user_filepath(config_file, path_context)
        try:
            with open(real_path, "r") as file:
                file_dict = yaml.safe_load(file)
        except FileNotFoundError:
            raise ValueError(f"File not found: {real_path}")
        except yaml.YAMLError as exc:
            logger.error("Error while parsing YAML file: %s", exc)
            raise
        except Exception as e:
            raise ValueError(
                f"An error occurred while reading the file: {real_path}\n{e}"
            )
    elif config_file is not None:
        try:
            file_dict = yaml.safe_load(config_file)
        except yaml.YAMLError as exc:
            logger.error("Error while parsing YAML config-file stream: %s", exc)
            raise

    if file_dict is not None:
        if bento is None and "bento" in file_dict:
            bento = file_dict["bento"]
        if name is None and "name" in file_dict:
            name = file_dict["name"]
        if cluster is None and "cluster" in file_dict:
            cluster = file_dict["cluster"]

    return name, bento, cluster


@inject
def get_bento_info(
    project_path: str | None = None,
    bento: str | Tag | None = None,
    context: str | None = None,
    _bento_store: BentoStore = Provide[BentoMLContainer.bento_store],
    _cloud_client: BentoCloudClient = Provide[BentoMLContainer.bentocloud_client],
) -> BentoInfo:
    if project_path:
        from bentoml.bentos import build_bentofile

        with _cloud_client.spinner as spinner:
            with spinner.spin(text=f"🍱 Building bento from project: {project_path}"):
                bento_obj = build_bentofile(
                    build_ctx=project_path, _bento_store=_bento_store
                )
                spinner.log(f'🍱 Built bento "{bento_obj.info.tag}"')

        _cloud_client.push_bento(bento=bento_obj, context=context)
        return bento_obj.info
    elif bento:
        bento = Tag.from_taglike(bento)
        try:
            bento_obj = _bento_store.get(bento)
        except NotFound:
            bento_obj = None

        # try to get from bentocloud
        try:
            bento_schema = _cloud_client.get_bento(
                context=context, name=bento.name, version=bento.version
            )
        except NotFound:
            bento_schema = None

        if bento_obj is not None:
            # push to bentocloud
            _cloud_client.push_bento(bento=bento_obj, context=context)
            return bento_obj.info
        if bento_schema is not None:
            assert bento_schema.manifest is not None
            with _cloud_client.spinner as spinner:
                spinner.log(
                    f"[bold blue]Using bento {bento.name}:{bento.version} from bentocloud to deploy"
                )
            return BentoInfo(
                tag=Tag(name=bento.name, version=bento.version),
                entry_service=bento_schema.manifest.entry_service,
                service=bento_schema.manifest.service,
            )
        raise NotFound(f"bento {bento} not found in both local and cloud")
    else:
        raise BentoMLException(
            "Create a deployment needs a target; project path or bento is necessary"
        )


@attr.define
class DeploymentConfig(CreateDeploymentSchemaV2):
    def to_yaml(self, with_meta: bool = True):
        config_dict = self.to_dict(with_meta=with_meta)
        return yaml.dump(config_dict, sort_keys=False)

    def to_dict(self, with_meta: bool = True):
        config_dict = bentoml_cattr.unstructure(self)
        if with_meta is False:
            # delete name and bento
            config_dict.pop("name", None)
            config_dict.pop("bento", None)

        return config_dict


@attr.define
class DeploymentState:
    status: str
    created_at: str
    updated_at: str
    # no error message for now
    # error_msg: str

    def to_dict(self) -> dict[str, t.Any]:
        return bentoml_cattr.unstructure(self)


@attr.define
class DeploymentInfo:
    name: str
    admin_console: str
    created_at: str
    created_by: str
    cluster: str
    _context: t.Optional[str] = attr.field(alias="_context", repr=False)
    _schema: DeploymentSchema = attr.field(alias="_schema", repr=False)
    _urls: t.Optional[list[str]] = attr.field(alias="_urls", default=None, repr=False)

    def to_dict(self) -> dict[str, t.Any]:
        return {
            "name": self.name,
            "bento": self.get_bento(refetch=False),
            "cluster": self.cluster,
            "endpoint_urls": self._urls if self._urls else None,
            "admin_console": self.admin_console,
            "created_at": self.created_at,
            "created_by": self.created_by,
            "config": (
                config.to_dict(with_meta=False)
                if (config := self.get_config(refetch=False)) is not None
                else None
            ),
            "status": self.get_status(refetch=False).to_dict(),
        }

    def to_yaml(self):
        return yaml.dump(self.to_dict(), sort_keys=False)

    def _refetch(self) -> None:
        res = Deployment.get(self.name, self.cluster, self._context)
        self._schema = res._schema
        self._urls = res._urls

    def _refetch_target(self, refetch: bool) -> DeploymentTargetSchema | None:
        if refetch:
            self._refetch()
        if self._schema.latest_revision is None:
            return None
        if len(self._schema.latest_revision.targets) == 0:
            return None
        return self._schema.latest_revision.targets[0]

    def get_config(self, refetch: bool = True) -> DeploymentConfig | None:
        target = self._refetch_target(refetch)
        if target is None:
            return None
        if target.config is None:
            return None

        return DeploymentConfig(
            name=self.name,
            bento=self.get_bento(refetch=False),
            services=target.config.services,
            access_authorization=target.config.access_authorization,
            envs=target.config.envs,
        )

    def get_status(self, refetch: bool = True) -> DeploymentState:
        if refetch:
            self._refetch()
        updated_at = self._schema.created_at.strftime("%Y-%m-%d %H:%M:%S")
        if self._schema.updated_at is not None:
            updated_at = self._schema.updated_at.strftime("%Y-%m-%d %H:%M:%S")
        return DeploymentState(
            status=self._schema.status,
            created_at=self._schema.created_at.strftime("%Y-%m-%d %H:%M:%S"),
            updated_at=updated_at,
        )

    def get_endpoint_urls(self, refetch: bool = True) -> list[str]:
        if refetch:
            self._refetch()
        if self._urls is None or len(self._urls) != 1:
            raise BentoMLException("Deployment endpoint url is not ready")
        return self._urls

    def get_bento(self, refetch: bool = True) -> str:
        target = self._refetch_target(refetch)
        if target is None:
            return ""
        if target.bento is None:
            return ""
        return target.bento.repository.name + ":" + target.bento.version

    def get_client(
        self,
        media_type: str = "application/json",
        token: str | None = None,
    ) -> SyncHTTPClient:
        from _bentoml_impl.client import SyncHTTPClient

        self._refetch()
        if (
            self._schema.status != DeploymentStatus.Running.value
            and self._schema.status != DeploymentStatus.ScaledToZero.value
        ):
            raise BentoMLException(f"Deployment status is {self._schema.status}")
        if self._urls is None or len(self._urls) != 1:
            raise BentoMLException("Deployment url is not ready")

        return SyncHTTPClient(self._urls[0], token=token)

    def get_async_client(
        self,
        media_type: str = "application/json",
        token: str | None = None,
    ) -> AsyncHTTPClient:
        from _bentoml_impl.client import AsyncHTTPClient

        self._refetch()
        if (
            self._schema.status != DeploymentStatus.Running.value
            and self._schema.status != DeploymentStatus.ScaledToZero.value
        ):
            raise BentoMLException(f"Deployment status is {self._schema.status}")
        if self._urls is None or len(self._urls) != 1:
            raise BentoMLException("Deployment url is not ready")
        return AsyncHTTPClient(self._urls[0], token=token)

    def wait_until_ready(
        self,
        timeout: int = 3600,
        check_interval: int = 10,
        spinner: Spinner | None = None,
    ) -> None:
        from httpx import TimeoutException

        start_time = time.time()
        if spinner is not None:
            stop_tail_event = Event()
            stack = contextlib.ExitStack()

            def tail_image_builder_logs():
                cloud_rest_client = get_rest_api_client(self._context)
                pod: KubePodSchema | None = None
                while True:
                    pod = cloud_rest_client.v2.get_deployment_image_builder_pod(
                        self.name, self.cluster
                    )
                    if pod is None:
                        if stop_tail_event.wait(check_interval):
                            return
                        continue
                    if pod.pod_status.status == "Running":
                        break
                    if stop_tail_event.wait(check_interval):
                        return

                is_first = True
                logs_tailer, close_tail = cloud_rest_client.v2.tail_logs(
                    cluster_name=self.cluster,
                    namespace=self._schema.kube_namespace,
                    pod_name=pod.name,
                    container_name="builder",
                )
                stack.callback(close_tail)
                for piece in logs_tailer:
                    if stop_tail_event.is_set():
                        break
                    decoded_bytes = base64.b64decode(piece)
                    decoded_str = decoded_bytes.decode("utf-8")
                    if is_first:
                        is_first = False
                        spinner.update("🚧 Image building...")
                    print(decoded_str, end="", flush=True)

            tail_thread: Thread | None = None

            @stack.callback
            def stop_tail_thread():
                stop_tail_event.set()
                if tail_thread is not None:
                    tail_thread.join()

            with stack:
                status: DeploymentState | None = None
                spinner.update(
                    f'🔄 Waiting for deployment "{self.name}" to be ready...'
                )
                while time.time() - start_time < timeout:
                    for _ in range(3):
                        try:
                            status = self.get_status()
                            break
                        except TimeoutException:
                            spinner.update(
                                "⚠️ Unable to get deployment status, retrying..."
                            )
                    if status is None:
                        spinner.log(
                            "🚨 [bold red]Unable to contact the server, but the deployment is created. You can check the status on the bentocloud website.[/bold red]"
                        )
                        return
                    spinner.update(
                        f'🔄 Waiting for deployment "{self.name}" to be ready. Current status: "{status.status}"'
                    )
                    if status.status == DeploymentStatus.ImageBuilding.value:
                        if tail_thread is None:
                            tail_thread = Thread(
                                target=tail_image_builder_logs, daemon=True
                            )
                            tail_thread.start()

                    if status.status in (
                        DeploymentStatus.Running.value,
                        DeploymentStatus.ScaledToZero.value,
                    ):
                        spinner.stop()
                        spinner.console.print(
                            f'✅ [bold green] Deployment "{self.name}" is ready:[/] {self.admin_console}'
                        )
                        return
                    if status.status in [
                        DeploymentStatus.Failed.value,
                        DeploymentStatus.ImageBuildFailed.value,
                        DeploymentStatus.Terminated.value,
                        DeploymentStatus.Terminating.value,
                        DeploymentStatus.Unhealthy.value,
                    ]:
                        spinner.stop()
                        spinner.console.print(
                            f'🚨 [bold red]Deployment "{self.name}" is not ready. Current status: "{status.status}"[/]'
                        )
                        return

                    time.sleep(check_interval)

                spinner.stop()
                spinner.console.print(
                    f'🚨 [bold red]Time out waiting for Deployment "{self.name}" ready[/]'
                )
                return
        else:
            while time.time() - start_time < timeout:
                status: DeploymentState | None = None
                for _ in range(3):
                    try:
                        status = self.get_status()
                        break
                    except TimeoutException:
                        pass
                if status is None:
                    logger.error(
                        f"[{time.strftime('%Y-%m-%d %H:%M:%S')}] Unable to contact the server, but the deployment is created. You can check the status on the bentocloud website."
                    )
                    return
                if status.status in (
                    DeploymentStatus.Running.value,
                    DeploymentStatus.ScaledToZero.value,
                ):
                    logger.info(
                        f"[{time.strftime('%Y-%m-%d %H:%M:%S')}] Deployment '{self.name}' is ready."
                    )
                    return
                logger.info(
                    f"[{time.strftime('%Y-%m-%d %H:%M:%S')}] Waiting for deployment '{self.name}' to be ready. Current status: '{status.status}'."
                )
                time.sleep(check_interval)

        logger.error(f"Timed out waiting for deployment '{self.name}' to be ready.")


@attr.define
class Deployment:
    @staticmethod
    def _fix_scaling(
        scaling: DeploymentTargetHPAConf | None,
    ) -> DeploymentTargetHPAConf:
        if scaling is None:
            return DeploymentTargetHPAConf(1, 1)
        if scaling.min_replicas is None:
            scaling.min_replicas = 1
        if scaling.max_replicas is None:
            scaling.max_replicas = max(scaling.min_replicas, 1)
        # one edge case:
        if scaling.min_replicas > scaling.max_replicas:
            raise BentoMLException(
                "min scaling values must be less than or equal to max scaling values"
            )
        if scaling.min_replicas < 0:
            raise BentoMLException(
                "min scaling values must be greater than or equal to 0"
            )
        if scaling.max_replicas <= 0:
            raise BentoMLException("max scaling values must be greater than 0")
        return scaling

    @classmethod
    def _fix_and_validate_schema(
        cls,
        config_struct: UpdateDeploymentSchemaV2,
    ):
        # fix scaling
        for _, svc in config_struct.services.items():
            svc.scaling = cls._fix_scaling(svc.scaling)

    @staticmethod
    def _convert_schema_to_update_schema(_schema: DeploymentSchema) -> dict[str, t.Any]:
        if _schema.latest_revision is None:
            raise BentoMLException(f"Deployment {_schema.name} has no latest revision")
        if len(_schema.latest_revision.targets) == 0:
            raise BentoMLException(
                f"Deployment {_schema.name} has no latest revision targets"
            )
        target_schema = _schema.latest_revision.targets[0]
        if target_schema is None:
            raise BentoMLException(f"Deployment {_schema.name} has no target")
        if target_schema.config is None:
            raise BentoMLException(f"Deployment {_schema.name} has no config")
        if target_schema.bento is None:
            raise BentoMLException(f"Deployment {_schema.name} has no bento")
        update_schema = UpdateDeploymentSchemaV2(
            services=target_schema.config.services,
            access_authorization=target_schema.config.access_authorization,
            envs=target_schema.config.envs,
            bento=target_schema.bento.repository.name + ":" + target_schema.bento.name,
        )
        return bentoml_cattr.unstructure(update_schema)

    @staticmethod
    def _convert_schema_to_bento(_schema: DeploymentSchema) -> Tag:
        if _schema.latest_revision is None:
            raise BentoMLException(f"Deployment {_schema.name} has no latest revision")
        target_schema = _schema.latest_revision.targets[0]
        if target_schema is None:
            raise BentoMLException(f"Deployment {_schema.name} has no target")
        if target_schema.bento is None:
            raise BentoMLException(f"Deployment {_schema.name} has no bento")
        return Tag.from_taglike(
            target_schema.bento.repository.name + ":" + target_schema.bento.name
        )

    @staticmethod
    def _generate_deployment_info_(
        context: str | None, res: DeploymentSchema, urls: list[str] | None = None
    ) -> DeploymentInfo:
        client = get_rest_api_client(context)
        return DeploymentInfo(
            name=res.name,
            admin_console=f"{client.v1.endpoint}/deployments/{res.name}?cluster={res.cluster.name}&namespace={res.kube_namespace}",
            created_at=res.created_at.strftime("%Y-%m-%d %H:%M:%S"),
            created_by=res.creator.name,
            cluster=res.cluster.name,
            _schema=res,
            _context=context,
            _urls=urls,
        )

    @classmethod
    def list(
        cls,
        context: str | None = None,
        cluster: str | None = None,
        search: str | None = None,
    ) -> list[DeploymentInfo]:
        cloud_rest_client = get_rest_api_client(context)
        if cluster is None:
            res_count = cloud_rest_client.v2.list_deployment(all=True, search=search)
            if res_count.total == 0:
                return []
            res = cloud_rest_client.v2.list_deployment(
                search=search, count=res_count.total, all=True
            )
        else:
            res_count = cloud_rest_client.v2.list_deployment(cluster, search=search)
            if res_count.total == 0:
                return []
            res = cloud_rest_client.v2.list_deployment(
                cluster, search=search, count=res_count.total
            )
        return [cls._generate_deployment_info_(context, schema) for schema in res.items]

    @classmethod
    def create(
        cls,
        deployment_config_params: DeploymentConfigParameters,
        context: str | None = None,
    ) -> DeploymentInfo:
        cluster = deployment_config_params.get_cluster()
        if (
            deployment_config_params.cfg_dict is None
            or deployment_config_params.cfg_dict.get("bento") is None
        ):
            raise ValueError("bento is required")

        config_params = deployment_config_params.get_config_dict()
        config_struct = bentoml_cattr.structure(config_params, CreateDeploymentSchemaV2)
        cls._fix_and_validate_schema(config_struct)

        cloud_rest_client = get_rest_api_client(context)
        res = cloud_rest_client.v2.create_deployment(
            create_schema=config_struct, cluster=cluster
        )

        logger.debug("Deployment Schema: %s", config_struct)

        return cls._generate_deployment_info_(context, res, res.urls)

    @classmethod
    def update(
        cls,
        deployment_config_params: DeploymentConfigParameters,
        context: str | None = None,
    ) -> DeploymentInfo:
        name = deployment_config_params.get_name()
        if name is None:
            raise ValueError("name is required")
        cluster = deployment_config_params.get_cluster()

        cloud_rest_client = get_rest_api_client(context)
        deployment_schema = cloud_rest_client.v2.get_deployment(name, cluster)
        orig_dict = cls._convert_schema_to_update_schema(deployment_schema)

        config_params = deployment_config_params.get_config_dict(
            orig_dict.get("bento"),
        )

        config_merger.merge(orig_dict, config_params)
        config_struct = bentoml_cattr.structure(orig_dict, UpdateDeploymentSchemaV2)

        cls._fix_and_validate_schema(config_struct)

        res = cloud_rest_client.v2.update_deployment(
            cluster=deployment_schema.cluster.name,
            name=name,
            update_schema=config_struct,
        )
        logger.debug("Deployment Schema: %s", config_struct)
        return cls._generate_deployment_info_(context, res, res.urls)

    @classmethod
    def apply(
        cls,
        deployment_config_params: DeploymentConfigParameters,
        context: str | None = None,
    ) -> DeploymentInfo:
        cloud_rest_client = get_rest_api_client(context)
        name = deployment_config_params.get_name()
        if name is not None:
            try:
                deployment_schema = cloud_rest_client.v2.get_deployment(
                    name, deployment_config_params.get_cluster(pop=False)
                )
            except NotFound:
                return cls.create(
                    deployment_config_params=deployment_config_params,
                    context=context,
                )
            # directly update the deployment with the schema, do not merge with the existing schema
            if deployment_config_params.get_name() != deployment_schema.name:
                raise BentoMLException(
                    f"Deployment name cannot be changed, current name is {deployment_schema.name}"
                )
            if (
                deployment_config_params.get_cluster(pop=False)
                != deployment_schema.cluster.name
            ):
                raise BentoMLException(
                    f"Deployment cluster cannot be changed, current cluster is {deployment_schema.cluster.name}"
                )
            config_struct = bentoml_cattr.structure(
                deployment_config_params.get_config_dict(), UpdateDeploymentSchemaV2
            )
            cls._fix_and_validate_schema(config_struct)

            res = cloud_rest_client.v2.update_deployment(
                name=name,
                update_schema=config_struct,
                cluster=deployment_schema.cluster.name,
            )
            logger.debug("Deployment Schema: %s", config_struct)
            return cls._generate_deployment_info_(context, res, res.urls)

        return cls.create(
            deployment_config_params=deployment_config_params,
            context=context,
        )

    @classmethod
    def get(
        cls,
        name: str,
        cluster: str | None = None,
        context: str | None = None,
    ) -> DeploymentInfo:
        cloud_rest_client = get_rest_api_client(context)
        res = cloud_rest_client.v2.get_deployment(name, cluster)
        return cls._generate_deployment_info_(context, res, res.urls)

    @classmethod
    def terminate(
        cls,
        name: str,
        cluster: str | None = None,
        context: str | None = None,
    ) -> DeploymentInfo:
        cloud_rest_client = get_rest_api_client(context)
        res = cloud_rest_client.v2.terminate_deployment(name, cluster)
        return cls._generate_deployment_info_(context, res, res.urls)

    @classmethod
    def delete(
        cls,
        name: str,
        cluster: str | None = None,
        context: str | None = None,
    ) -> None:
        cloud_rest_client = get_rest_api_client(context)
        cloud_rest_client.v2.delete_deployment(name, cluster)

    @classmethod
    def list_instance_types(
        cls,
        cluster: str | None = None,
        context: str | None = None,
    ) -> list[InstanceTypeInfo]:
        cloud_rest_client = get_rest_api_client(context)
        res = cloud_rest_client.v2.list_instance_types(cluster)
        return [
            InstanceTypeInfo(
                name=schema.display_name,
                description=schema.description,
                cpu=(
                    schema.config.resources.requests.cpu
                    if schema.config.resources and schema.config.resources.requests
                    else None
                ),
                memory=(
                    schema.config.resources.requests.memory
                    if schema.config.resources and schema.config.resources.requests
                    else None
                ),
                gpu=(
                    schema.config.resources.requests.gpu
                    if schema.config.resources and schema.config.resources.requests
                    else None
                ),
                gpu_type=(
                    schema.config.gpu_config.type if schema.config.gpu_config else None
                ),
                price=schema.config.price,
            )
            for schema in res
        ]


@attr.define
class InstanceTypeInfo:
    name: t.Optional[str] = None
    price: t.Optional[str] = None
    description: t.Optional[str] = None
    cpu: t.Optional[str] = None
    memory: t.Optional[str] = None
    gpu: t.Optional[str] = None
    gpu_type: t.Optional[str] = None

    def to_dict(self):
        return {k: v for k, v in attr.asdict(self).items() if v is not None and v != ""}<|MERGE_RESOLUTION|>--- conflicted
+++ resolved
@@ -110,11 +110,7 @@
                     ("bento", self.bento),
                     ("cluster", self.cluster),
                     ("access_authorization", self.access_authorization),
-<<<<<<< HEAD
-                    ("envs", self.envs),
-=======
                     ("envs", self.envs if self.envs else None),
->>>>>>> acb3d1ab
                     ("secrets", self.secrets),
                 ]
                 if v is not None
