--- conflicted
+++ resolved
@@ -6,18 +6,15 @@
 import logging
 import time
 import traceback
-<<<<<<< HEAD
-import collections
+import typing as t
+from functools import cached_property
 from abc import ABC
 from abc import abstractmethod
-=======
-import typing as t
-from functools import cached_property
->>>>>>> ec2dc2ab
 
 import attr
 import numpy as np
 
+from ..utils import cached_property
 from ..utils.alg import TokenBucket
 from ...exceptions import BadInput
 
@@ -174,154 +171,13 @@
 T_OUT = t.TypeVar("T_OUT")
 
 
-BATCHING_STRATEGY_REGISTRY = {}
-
-
-class BatchingStrategy(ABC):
-    strategy_id: str
-
-    @abstractmethod
-    def __init__(self, optimizer: Optimizer, options: dict[t.Any, t.Any]):
-        pass
-
-    @abstractmethod
-    async def batch(
-        self,
-        optimizer: Optimizer,
-        queue: t.Deque[Job],
-        max_latency: float,
-        max_batch_size: int,
-        tick_interval: float,
-        dispatch: t.Callable[[t.Sequence[Job], int], None],
-    ):
-        pass
-
-    def __init_subclass__(cls, strategy_id: str):
-        BATCHING_STRATEGY_REGISTRY[strategy_id] = cls
-        cls.strategy_id = strategy_id
-
-
-class TargetLatencyStrategy(BatchingStrategy, strategy_id="target_latency"):
-    latency: float = 1.0
-
-    def __init__(self, options: dict[t.Any, t.Any]):
-        for key in options:
-            if key == "latency":
-                self.latency = options[key] / 1000.0
-            else:
-                logger.warning(
-                    f"Strategy 'target_latency' ignoring unknown configuration key '{key}'."
-                )
-
-    async def batch(
-        self,
-        optimizer: Optimizer,
-        queue: t.Deque[Job],
-        max_latency: float,
-        max_batch_size: int,
-        tick_interval: float,
-        dispatch: t.Callable[[t.Sequence[Job], int], None],
-    ):
-        n = len(queue)
-        now = time.time()
-        w0 = now - queue[0].enqueue_time
-        latency_0 = w0 + optimizer.predict(n)
-
-        while latency_0 < self.latency and n < max_batch_size:
-            n = len(queue)
-            now = time.time()
-            w0 = now - queue[0].enqueue_time
-            latency_0 = w0 + optimizer.predict(n)
-
-            await asyncio.sleep(tick_interval)
-
-        # call
-        n_call_out = 0
-        batch_size = 0
-        for job in queue:
-            if batch_size + job.data.sample.batch_size <= max_batch_size:
-                n_call_out += 1
-                batch_size += job.data.sample.batch_size
-        inputs_info = tuple(self._queue.pop() for _ in range(n_call_out))
-        dispatch(inputs_info, batch_size)
-
-
-class AdaptiveStrategy(BatchingStrategy, strategy_id="adaptive"):
-    decay: float = 0.95
-
-    n_kept_samples = 50
-    avg_wait_times: collections.deque[float]
-    avg_req_wait: float = 0
-
-    def __init__(self, options: dict[t.Any, t.Any]):
-        for key in options:
-            if key == "decay":
-                self.decay = options[key]
-            elif key == "n_kept_samples":
-                self.n_kept_samples = options[key]
-            else:
-                logger.warning(
-                    "Strategy 'adaptive' ignoring unknown configuration value"
-                )
-
-        self.avg_wait_times = collections.deque(maxlen=self.n_kept_samples)
-
-    async def batch(
-        self,
-        optimizer: Optimizer,
-        queue: t.Deque[Job],
-        max_latency: float,
-        max_batch_size: int,
-        tick_interval: float,
-        dispatch: t.Callable[[t.Sequence[Job], int], None],
-    ):
-        n = len(queue)
-        now = time.time()
-        w0 = now - queue[0].enqueue_time
-        wn = now - queue[-1].enqueue_time
-        latency_0 = w0 + optimizer.predict(n)
-        while (
-            # if we don't already have enough requests,
-            n < max_batch_size
-            # we are not about to cancel the first request,
-            and latency_0 + tick_interval <= max_latency * 0.95
-            # and waiting will cause average latency to decrese
-            and n * (wn + tick_interval + optimizer.predict_diff(n, n + 1))
-            <= self.avg_req_wait * self.decay
-        ):
-            n = len(queue)
-            now = time.time()
-            w0 = now - queue[0].enqueue_time
-            latency_0 = w0 + optimizer.predict(n)
-
-            # wait for additional requests to arrive
-            await asyncio.sleep(tick_interval)
-
-        # dispatch the batch
-        inputs_info: list[Job] = []
-        n_call_out = 0
-        batch_size = 0
-        for job in queue:
-            if batch_size + job.data.sample.batch_size <= max_batch_size:
-                n_call_out += 1
-
-        for _ in range(n_call_out):
-            job = queue.pop()
-            batch_size += job.data.sample.batch_size
-            new_wait = (now - job.enqueue_time) / self.n_kept_samples
-            if len(self.avg_wait_times) == self.n_kept_samples:
-                oldest_wait = self.avg_wait_times.popleft()
-                self.avg_req_wait = self.avg_req_wait - oldest_wait + new_wait
-            else:
-                # avg deliberately undercounts until we hit n_kept_sample for simplicity
-                self.avg_req_wait += new_wait
-            inputs_info.append(job)
-
-        dispatch(inputs_info, batch_size)
-
-
-class Dispatcher:
-    background_tasks: set[asyncio.Task[None]] = set()
+class CorkDispatcher:
+    """
+    A decorator that:
+        * wrap batch function
+        * implement CORK algorithm to cork & release calling of wrapped function
+    The wrapped function should be an async function.
+    """
 
     def __init__(
         self,
@@ -341,7 +197,7 @@
         raises:
             * all possible exceptions the decorated function has
         """
-        self.max_latency_in_ms = max_latency_in_ms / 1000.0
+        self.max_latency = max_latency_in_ms / 1000.0
         self.fallback = fallback
         self.optimizer = optimizer
         self.strategy = strategy
@@ -359,12 +215,8 @@
             self._controller.cancel()
         for task in self.background_tasks:
             task.cancel()
-        try:
-            while True:
-                for job in self._queue:
-                    job.future.cancel()
-        except IndexError:
-            pass
+        for job in self._queue:
+            job.future.cancel()
 
     @cached_property
     def _loop(self):
@@ -438,51 +290,21 @@
                     await asyncio.sleep(self.tick_interval)
                     continue
 
-<<<<<<< HEAD
-=======
                 if self.max_batch_size == -1:  # batching is disabled
                     n_call_out = 1
                     batch_size = self._queue[0].data.sample.batch_size
                 else:
                     n_call_out = 0
                     batch_size = 0
-                    try:
-                        for input_info in self._queue:
-                            if (
-                                batch_size + input_info.data.sample.batch_size
-                                < self.max_batch_size
-                            ):
-                                n_call_out += 1
-                                batch_size += input_info.data.sample.batch_size
-                            else:
-                                break
-                    except Exception as e:
-                        n_call_out = min(n, self.max_batch_size)
-                        logger.error(
-                            "error in batch-size aware batching, falling back to regular batching method",
-                            exc_info=e,
-                        )
+                    for job in queue:
+                        if batch_size + job.data.sample.batch_size <= max_batch_size:
+                            n_call_out += 1
+                            batch_size += job.data.sample.batch_size
 
                 req_count += 1
->>>>>>> ec2dc2ab
                 # call
-                n_call_out = 0
-                batch_size = 0
-                for job in queue:
-                    if batch_size + job.data.sample.batch_size <= max_batch_size:
-                        n_call_out += 1
-                        batch_size += job.data.sample.batch_size
                 inputs_info = tuple(self._queue.pop() for _ in range(n_call_out))
-<<<<<<< HEAD
                 dispatch(inputs_info, batch_size)
-        except asyncio.CancelledError:
-            raise
-=======
-                for info in inputs_info:
-                    # fake wait as 0 for training requests
-                    info.enqueue_time = now
-                self._loop.create_task(self.outbound_call(inputs_info))
->>>>>>> ec2dc2ab
         except Exception as e:  # pylint: disable=broad-except
             logger.error(traceback.format_exc(), exc_info=e)
 
@@ -541,18 +363,20 @@
                     await asyncio.sleep(self.tick_interval)
                     continue
 
-<<<<<<< HEAD
                 # we are now free to dispatch whenever we like
-                await self.strategy.batch(
-                    self.optimizer,
-                    self._queue,
-                    self.max_latency,
-                    self.max_batch_size,
-                    self.tick_interval,
-                    self._dispatch,
-                )
-            except asyncio.CancelledError:
-                raise
+                if self.max_batch_size == -1:  # batching is disabled
+                    n_call_out = 1
+                    batch_size = self._queue[0].data.sample.batch_size
+                else:
+                    await self.strategy.batch(
+                        self.optimizer,
+                        self._queue,
+                        self.max_latency,
+                        self.max_batch_size,
+                        self.tick_interval,
+                        self._dispatch,
+                    )
+
             except Exception as e:  # pylint: disable=broad-except
                 logger.error(traceback.format_exc(), exc_info=e)
 
@@ -561,44 +385,12 @@
         task = self._loop.create_task(self.outbound_call(inputs_info, batch_size))
         self.background_tasks.add(task)
         task.add_done_callback(self.background_tasks.discard)
-=======
-                if self.max_batch_size == -1:  # batching is disabled
-                    n_call_out = 1
-                    batch_size = self._queue[0].data.sample.batch_size
-                else:
-                    n_call_out = 0
-                    batch_size = 0
-                    try:
-                        for input_info in self._queue:
-                            if (
-                                batch_size + input_info.data.sample.batch_size
-                                < self.max_batch_size
-                            ):
-                                n_call_out += 1
-                                batch_size += input_info.data.sample.batch_size
-                            else:
-                                break
-                    except Exception as e:
-                        n_call_out = min(n, self.max_batch_size)
-                        logger.error(
-                            "error in batch-size aware batching, falling back to regular batching method",
-                            exc_info=e,
-                        )
-                # call
-                self._sema.acquire()
-                inputs_info = tuple(self._queue.pop() for _ in range(n_call_out))
-                self._loop.create_task(self.outbound_call(inputs_info))
-            except Exception as e:  # pylint: disable=broad-except
-                logger.error(traceback.format_exc(), exc_info=e)
 
     async def inbound_call(self, data: Params[Payload]):
         if self.max_batch_size > 0 and data.sample.batch_size > self.max_batch_size:
             raise RuntimeError(
                 f"batch of size {data.sample.batch_size} exceeds configured max batch size of {self.max_batch_size}."
             )
->>>>>>> ec2dc2ab
-
-    async def inbound_call(self, data: t.Any):
         now = time.time()
         future = self._loop.create_future()
         input_info = Job(now, data, future)
