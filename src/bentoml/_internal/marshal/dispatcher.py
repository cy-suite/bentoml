--- conflicted
+++ resolved
@@ -226,15 +226,6 @@
                     # we're being very conservative and only canceling requests if they have already timed out
                     self._queue.popleft()[2].cancel()
                     continue
-<<<<<<< HEAD
-                if batch_size > 1:  # only wait if batch_size
-                    a = self.optimizer.o_a
-                    b = self.optimizer.o_b
-                    if n < batch_size and (batch_size * a + b) + w0 <= wait:
-                        await asyncio.sleep(self.tick_interval)
-                        continue
-=======
->>>>>>> 6b4da8fe
                 if self._sema.is_locked():
                     await asyncio.sleep(self.tick_interval)
                     continue
@@ -252,18 +243,7 @@
             except Exception as e:  # pylint: disable=broad-except
                 logger.error(traceback.format_exc(), exc_info=e)
 
-<<<<<<< HEAD
-    async def controller(self):
-        """
-        A standalone coroutine to wait/dispatch calling.
-        """
-        logger.debug("Starting dispatcher optimizer training...")
-        # warm up the model
-        self.train_optimizer(
-            self.optimizer.N_SKIPPED_SAMPLE, self.optimizer.N_SKIPPED_SAMPLE + 6, 1
-        )
-        logger.debug("Dispatcher finished warming up model.")
-=======
+
         logger.debug("Dispatcher finished optimizer training request 1.")
         self.optimizer.trigger_refresh()
 
@@ -273,7 +253,6 @@
                 self.max_latency_in_ms * 0.95,
                 5 * (self.optimizer.o_a + self.optimizer.o_b),
             )
->>>>>>> 6b4da8fe
 
             # step 2: attempt to serve 2 requests
             while (
