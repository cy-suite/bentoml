--- conflicted
+++ resolved
@@ -18,11 +18,7 @@
     from bentoml.grpc.types import ProtoField
 
     from ..types import LazyType
-<<<<<<< HEAD
-    from ..context import Context as Context
-=======
     from ..context import ServiceContext as Context
->>>>>>> bae06212
     from ..service.openapi.specification import Schema
     from ..service.openapi.specification import Reference
 
