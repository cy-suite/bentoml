from __future__ import annotations

import os
import sys
import json
import shutil
import typing as t
import logging
import tempfile
import contextlib
from pathlib import Path
from functools import partial

import psutil
from simple_di import inject
from simple_di import Provide

from .exceptions import BentoMLException
from .grpc.utils import LATEST_PROTOCOL_VERSION
from ._internal.utils import experimental
from ._internal.runner.runner import Runner
from ._internal.configuration.containers import BentoMLContainer

if t.TYPE_CHECKING:
    from circus.watcher import Watcher

<<<<<<< HEAD
    from .triton import Runner as TritonRunner

=======
>>>>>>> a0d64a18

logger = logging.getLogger(__name__)
PROMETHEUS_MESSAGE = (
    'Prometheus metrics for %s BentoServer from "%s" can be accessed at %s.'
)

SCRIPT_RUNNER = "bentoml_cli.worker.runner"
SCRIPT_API_SERVER = "bentoml_cli.worker.http_api_server"
SCRIPT_DEV_API_SERVER = "bentoml_cli.worker.http_dev_api_server"
SCRIPT_GRPC_API_SERVER = "bentoml_cli.worker.grpc_api_server"
SCRIPT_GRPC_DEV_API_SERVER = "bentoml_cli.worker.grpc_dev_api_server"
SCRIPT_GRPC_PROMETHEUS_SERVER = "bentoml_cli.worker.grpc_prometheus_server"

API_SERVER_NAME = "_bento_api_server"
PROMETHEUS_SERVER_NAME = "_prometheus_server"


@inject
def ensure_prometheus_dir(
    directory: str = Provide[BentoMLContainer.prometheus_multiproc_dir],
    clean: bool = True,
    use_alternative: bool = True,
) -> str:
    try:
        path = Path(directory)
        if path.exists():
            if not path.is_dir() or any(path.iterdir()):
                if clean:
                    shutil.rmtree(str(path))
                    path.mkdir()
                    return str(path.absolute())
                else:
                    raise RuntimeError(
                        f"Prometheus multiproc directory {path} is not empty."
                    )
            else:
                return str(path.absolute())
        else:
            path.mkdir(parents=True)
            return str(path.absolute())
    except shutil.Error as e:
        if not use_alternative:
            raise RuntimeError(
                f"Failed to clean the Prometheus multiproc directory {directory}: {e}"
            )
    except Exception as e:  # pylint: disable=broad-except
        if not use_alternative:
            raise RuntimeError(
                f"Failed to create the Prometheus multiproc directory {directory}: {e}"
            ) from None
    try:
        alternative = tempfile.mkdtemp()
        logger.debug(
            "Failed to create the Prometheus multiproc directory %s, using temporary alternative: %s",
            directory,
            alternative,
        )
        BentoMLContainer.prometheus_multiproc_dir.set(alternative)
        return alternative
    except Exception as e:  # pylint: disable=broad-except
        raise RuntimeError(
            f"Failed to create temporary Prometheus multiproc directory {directory}: {e}"
        ) from None


def create_watcher(
    name: str,
    args: list[str],
    *,
    cmd: str = sys.executable,
    use_sockets: bool = True,
    **kwargs: t.Any,
) -> Watcher:
    from circus.watcher import Watcher

    return Watcher(
        name=name,
        cmd=cmd,
        args=args,
        copy_env=True,
        stop_children=True,
        use_sockets=use_sockets,
        **kwargs,
    )


def log_grpcui_instruction(port: int) -> None:
    # logs instruction on how to start gRPCUI
    docker_run = partial(
        "docker run -it --rm {network_args} fullstorydev/grpcui -plaintext {platform_deps}:{port}".format,
        port=port,
    )
    message = "To use gRPC UI, run the following command: '%s', followed by opening 'http://localhost:8080' in your browser of choice."

    linux_instruction = docker_run(
        platform_deps="localhost", network_args="--network=host"
    )
    mac_win_instruction = docker_run(
        platform_deps="host.docker.internal", network_args="-p 8080:8080"
    )

    if psutil.WINDOWS or psutil.MACOS:
        logger.info(message, mac_win_instruction)
    elif psutil.LINUX:
        logger.info(message, linux_instruction)


def construct_ssl_args(
    ssl_certfile: str | None,
    ssl_keyfile: str | None,
    ssl_keyfile_password: str | None = None,
    ssl_version: int | None = None,
    ssl_cert_reqs: int | None = None,
    ssl_ca_certs: str | None = None,
    ssl_ciphers: str | None = None,
) -> list[str]:
    args: list[str] = []

    # Add optional SSL args if they exist
    if ssl_certfile:
        args.extend(["--ssl-certfile", str(ssl_certfile)])
    if ssl_keyfile:
        args.extend(["--ssl-keyfile", str(ssl_keyfile)])
    if ssl_keyfile_password:
        args.extend(["--ssl-keyfile-password", ssl_keyfile_password])
    if ssl_ca_certs:
        args.extend(["--ssl-ca-certs", str(ssl_ca_certs)])

    # match with default uvicorn values.
    if ssl_version:
        args.extend(["--ssl-version", str(ssl_version)])
    if ssl_cert_reqs:
        args.extend(["--ssl-cert-reqs", str(ssl_cert_reqs)])
    if ssl_ciphers:
        args.extend(["--ssl-ciphers", ssl_ciphers])
    return args


def find_triton_binary():
    binary = shutil.which("tritonserver")
    if binary is None:
        raise RuntimeError(
            "'tritonserver' is not found on PATH. Make sure to include the compiled binary in PATH to proceed.\nIf you are running this inside a container, make sure to use the official Triton container image as a 'base_image'. See https://catalog.ngc.nvidia.com/orgs/nvidia/containers/tritonserver."
        )
    return binary


@inject
def serve_http_development(
    bento_identifier: str,
    working_dir: str,
    port: int = Provide[BentoMLContainer.http.port],
    host: str = Provide[BentoMLContainer.http.host],
    backlog: int = Provide[BentoMLContainer.api_server_config.backlog],
    bentoml_home: str = Provide[BentoMLContainer.bentoml_home],
    ssl_certfile: str | None = Provide[BentoMLContainer.ssl.certfile],
    ssl_keyfile: str | None = Provide[BentoMLContainer.ssl.keyfile],
    ssl_keyfile_password: str | None = Provide[BentoMLContainer.ssl.keyfile_password],
    ssl_version: int | None = Provide[BentoMLContainer.ssl.version],
    ssl_cert_reqs: int | None = Provide[BentoMLContainer.ssl.cert_reqs],
    ssl_ca_certs: str | None = Provide[BentoMLContainer.ssl.ca_certs],
    ssl_ciphers: str | None = Provide[BentoMLContainer.ssl.ciphers],
    reload: bool = False,
) -> None:
    prometheus_dir = ensure_prometheus_dir()

    from circus.sockets import CircusSocket

    from . import load
    from ._internal.log import SERVER_LOGGING_CONFIG
    from ._internal.utils.circus import create_standalone_arbiter
    from ._internal.utils.analytics import track_serve

    working_dir = os.path.realpath(os.path.expanduser(working_dir))
    svc = load(bento_identifier, working_dir=working_dir)

    watchers: list[Watcher] = []
    circus_sockets: list[CircusSocket] = [
        CircusSocket(name=API_SERVER_NAME, host=host, port=port, backlog=backlog)
    ]
    ssl_args = construct_ssl_args(
        ssl_certfile=ssl_certfile,
        ssl_keyfile=ssl_keyfile,
        ssl_keyfile_password=ssl_keyfile_password,
        ssl_version=ssl_version,
        ssl_cert_reqs=ssl_cert_reqs,
        ssl_ca_certs=ssl_ca_certs,
        ssl_ciphers=ssl_ciphers,
    )

    watchers.append(
        create_watcher(
            name="dev_api_server",
            args=[
                "-m",
                SCRIPT_DEV_API_SERVER,
                bento_identifier,
                "--fd",
                f"$(circus.sockets.{API_SERVER_NAME})",
                "--working-dir",
                working_dir,
                "--prometheus-dir",
                prometheus_dir,
                *ssl_args,
            ],
            working_dir=working_dir,
            # we don't want to close stdin for child process in case user use debugger.
            # See https://circus.readthedocs.io/en/latest/for-ops/configuration/
            close_child_stdin=False,
        )
    )
    scheme = "https" if len(ssl_args) > 0 else "http"
    if BentoMLContainer.api_server_config.metrics.enabled.get():
        log_host = "localhost" if host == "0.0.0.0" else host

        logger.info(
            PROMETHEUS_MESSAGE,
            scheme.upper(),
            bento_identifier,
            f"{scheme}://{log_host}:{port}/metrics",
        )

    plugins = []
    if reload:
        if sys.platform == "win32":
            logger.warning(
                "Due to circus limitations, output from the reloader plugin will not be shown on Windows."
            )
        logger.debug(
            "--reload is passed. BentoML will watch file changes based on 'bentofile.yaml' and '.bentoignore' respectively."
        )

        # NOTE: {} is faster than dict()
        plugins = [
            # reloader plugin
            {
                "use": "bentoml._internal.utils.circus.watchfilesplugin.ServiceReloaderPlugin",
                "working_dir": working_dir,
                "bentoml_home": bentoml_home,
            },
        ]

    arbiter = create_standalone_arbiter(
        watchers,
        sockets=circus_sockets,
        plugins=plugins,
        debug=True if sys.platform != "win32" else False,
        loggerconfig=SERVER_LOGGING_CONFIG,
        loglevel="WARNING",
    )

    with track_serve(svc):
        arbiter.start(
            cb=lambda _: logger.info(  # type: ignore
                'Starting development %s BentoServer from "%s" listening on %s://%s:%d (Press CTRL+C to quit)',
                scheme.upper(),
                bento_identifier,
                scheme,
                host,
                port,
            ),
        )


MAX_AF_UNIX_PATH_LENGTH = 103


@inject
def serve_http_production(
    bento_identifier: str,
    working_dir: str,
    port: int = Provide[BentoMLContainer.http.port],
    host: str = Provide[BentoMLContainer.http.host],
    backlog: int = Provide[BentoMLContainer.api_server_config.backlog],
    api_workers: int = Provide[BentoMLContainer.api_server_workers],
    ssl_certfile: str | None = Provide[BentoMLContainer.ssl.certfile],
    ssl_keyfile: str | None = Provide[BentoMLContainer.ssl.keyfile],
    ssl_keyfile_password: str | None = Provide[BentoMLContainer.ssl.keyfile_password],
    ssl_version: int | None = Provide[BentoMLContainer.ssl.version],
    ssl_cert_reqs: int | None = Provide[BentoMLContainer.ssl.cert_reqs],
    ssl_ca_certs: str | None = Provide[BentoMLContainer.ssl.ca_certs],
    ssl_ciphers: str | None = Provide[BentoMLContainer.ssl.ciphers],
) -> None:
    prometheus_dir = ensure_prometheus_dir()

    from circus.sockets import CircusSocket

    from . import load
    from ._internal.utils import reserve_free_port
    from ._internal.utils.uri import path_to_uri
    from ._internal.utils.circus import create_standalone_arbiter
    from ._internal.utils.analytics import track_serve
    from ._internal.configuration.containers import BentoMLContainer

    working_dir = os.path.realpath(os.path.expanduser(working_dir))
    svc = load(bento_identifier, working_dir=working_dir, standalone_load=True)
    watchers: t.List[Watcher] = []
    circus_socket_map: t.Dict[str, CircusSocket] = {}
    runner_bind_map: t.Dict[str, str] = {}
    uds_path = None

    if psutil.POSIX:
        # use AF_UNIX sockets for Circus
        uds_path = tempfile.mkdtemp()
        for runner in svc.runners:
            if isinstance(runner, Runner):
                sockets_path = os.path.join(uds_path, f"{id(runner)}.sock")
                assert len(sockets_path) < MAX_AF_UNIX_PATH_LENGTH

                runner_bind_map[runner.name] = path_to_uri(sockets_path)
                circus_socket_map[runner.name] = CircusSocket(
                    name=runner.name,
                    path=sockets_path,
                    backlog=backlog,
                )

                watchers.append(
                    create_watcher(
                        name=f"runner_{runner.name}",
                        args=[
                            "-m",
                            SCRIPT_RUNNER,
                            bento_identifier,
                            "--runner-name",
                            runner.name,
                            "--fd",
                            f"$(circus.sockets.{runner.name})",
                            "--working-dir",
                            working_dir,
                            "--worker-id",
                            "$(CIRCUS.WID)",
                            "--worker-env-map",
                            json.dumps(runner.scheduled_worker_env_map),
                            "--prometheus-dir",
                            prometheus_dir,
                        ],
                        working_dir=working_dir,
                        numprocesses=runner.scheduled_worker_count,
                    )
                )
            else:
                # Make sure that the tritonserver uses the correct protocol
                runner_bind_map[runner.name] = runner.protocol_address
                cli_args = runner.cli_args + [
                    f"--http-port={runner.protocol_address.split(':')[-1]}"
                    if runner.tritonserver_type == "http"
                    else f"--grpc-port={runner.protocol_address.split(':')[-1]}"
                ]
                watchers.append(
                    create_watcher(
                        name=f"tritonserver_{runner.name}",
                        cmd=find_triton_binary(),
                        args=cli_args,
                        use_sockets=False,
                        working_dir=working_dir,
                        numprocesses=1,
                    )
                )

    elif psutil.WINDOWS:
        # Windows doesn't (fully) support AF_UNIX sockets
        with contextlib.ExitStack() as port_stack:
            for runner in svc.runners:
                if isinstance(runner, Runner):
                    runner_port = port_stack.enter_context(reserve_free_port())
                    runner_host = "127.0.0.1"

                    runner_bind_map[runner.name] = f"tcp://{runner_host}:{runner_port}"
                    circus_socket_map[runner.name] = CircusSocket(
                        name=runner.name,
                        host=runner_host,
                        port=runner_port,
                        backlog=backlog,
                    )

                    watchers.append(
                        create_watcher(
                            name=f"runner_{runner.name}",
                            args=[
                                "-m",
                                SCRIPT_RUNNER,
                                bento_identifier,
                                "--runner-name",
                                runner.name,
                                "--fd",
                                f"$(circus.sockets.{runner.name})",
                                "--working-dir",
                                working_dir,
                                "--worker-id",
                                "$(CIRCUS.WID)",
                                "--worker-env-map",
                                json.dumps(runner.scheduled_worker_env_map),
                            ],
                            working_dir=working_dir,
                            numprocesses=runner.scheduled_worker_count,
                        )
                    )
                else:
                    # Make sure that the tritonserver uses the correct protocol
                    runner_bind_map[runner.name] = runner.protocol_address
                    cli_args = runner.cli_args + [
                        f"--http-port={runner.protocol_address.split(':')[-1]}"
                        if runner.tritonserver_type == "http"
                        else f"--grpc-port={runner.protocol_address.split(':')[-1]}"
                    ]
                    watchers.append(
                        create_watcher(
                            name=f"tritonserver_{runner.name}",
                            cmd=find_triton_binary(),
                            args=cli_args,
                            use_sockets=False,
                            working_dir=working_dir,
                            numprocesses=1,
                        )
                    )

            # reserve one more to avoid conflicts
            port_stack.enter_context(reserve_free_port())
    else:
        raise NotImplementedError("Unsupported platform: {}".format(sys.platform))

    logger.debug("Runner map: %s", runner_bind_map)

    circus_socket_map[API_SERVER_NAME] = CircusSocket(
        name=API_SERVER_NAME,
        host=host,
        port=port,
        backlog=backlog,
    )

    ssl_args = construct_ssl_args(
        ssl_certfile=ssl_certfile,
        ssl_keyfile=ssl_keyfile,
        ssl_keyfile_password=ssl_keyfile_password,
        ssl_version=ssl_version,
        ssl_cert_reqs=ssl_cert_reqs,
        ssl_ca_certs=ssl_ca_certs,
        ssl_ciphers=ssl_ciphers,
    )
    scheme = "https" if len(ssl_args) > 0 else "http"
    watchers.append(
        create_watcher(
            name="api_server",
            args=[
                "-m",
                SCRIPT_API_SERVER,
                bento_identifier,
                "--fd",
                f"$(circus.sockets.{API_SERVER_NAME})",
                "--runner-map",
                json.dumps(runner_bind_map),
                "--working-dir",
                working_dir,
                "--backlog",
                f"{backlog}",
                "--worker-id",
                "$(CIRCUS.WID)",
                "--prometheus-dir",
                prometheus_dir,
                *ssl_args,
            ],
            working_dir=working_dir,
            numprocesses=api_workers,
        )
    )

    if BentoMLContainer.api_server_config.metrics.enabled.get():
        log_host = "localhost" if host == "0.0.0.0" else host

        logger.info(
            PROMETHEUS_MESSAGE,
            scheme.upper(),
            bento_identifier,
            f"{scheme}://{log_host}:{port}/metrics",
        )

    arbiter = create_standalone_arbiter(
        watchers=watchers,
        sockets=list(circus_socket_map.values()),
    )

    with track_serve(svc, production=True):
        try:
            arbiter.start(
                cb=lambda _: logger.info(  # type: ignore
                    'Starting production %s BentoServer from "%s" listening on %s://%s:%d (Press CTRL+C to quit)',
                    scheme.upper(),
                    bento_identifier,
                    scheme,
                    host,
                    port,
                ),
            )
        finally:
            if uds_path is not None:
                shutil.rmtree(uds_path)


@experimental
@inject
def serve_grpc_development(
    bento_identifier: str,
    working_dir: str,
    port: int = Provide[BentoMLContainer.grpc.port],
    host: str = Provide[BentoMLContainer.grpc.host],
    bentoml_home: str = Provide[BentoMLContainer.bentoml_home],
    ssl_certfile: str | None = Provide[BentoMLContainer.ssl.certfile],
    ssl_keyfile: str | None = Provide[BentoMLContainer.ssl.keyfile],
    ssl_ca_certs: str | None = Provide[BentoMLContainer.ssl.ca_certs],
    max_concurrent_streams: int
    | None = Provide[BentoMLContainer.grpc.max_concurrent_streams],
    backlog: int = Provide[BentoMLContainer.api_server_config.backlog],
    reload: bool = False,
    channelz: bool = Provide[BentoMLContainer.grpc.channelz.enabled],
    reflection: bool = Provide[BentoMLContainer.grpc.reflection.enabled],
    protocol_version: str = LATEST_PROTOCOL_VERSION,
) -> None:
    prometheus_dir = ensure_prometheus_dir()

    from circus.sockets import CircusSocket

    from . import load
    from ._internal.log import SERVER_LOGGING_CONFIG
    from ._internal.utils import reserve_free_port
    from ._internal.utils.circus import create_standalone_arbiter
    from ._internal.utils.analytics import track_serve

    working_dir = os.path.realpath(os.path.expanduser(working_dir))
    svc = load(bento_identifier, working_dir=working_dir)

    watchers: list[Watcher] = []
    circus_sockets: list[CircusSocket] = []

    if not reflection:
        logger.info(
            "'reflection' is disabled by default. Tools such as gRPCUI or grpcurl relies on server reflection. To use those, pass '--enable-reflection' to the CLI."
        )
    else:
        log_grpcui_instruction(port)
    ssl_args = construct_ssl_args(
        ssl_certfile=ssl_certfile,
        ssl_keyfile=ssl_keyfile,
        ssl_ca_certs=ssl_ca_certs,
    )

    scheme = "https" if len(ssl_args) > 0 else "http"

    with contextlib.ExitStack() as port_stack:
        api_port = port_stack.enter_context(
            reserve_free_port(host, port=port, enable_so_reuseport=True)
        )

        args = [
            "-m",
            SCRIPT_GRPC_DEV_API_SERVER,
            bento_identifier,
            "--host",
            host,
            "--port",
            str(api_port),
            "--working-dir",
            working_dir,
            "--prometheus-dir",
            prometheus_dir,
            *ssl_args,
            "--protocol-version",
            protocol_version,
        ]

        if reflection:
            args.append("--enable-reflection")
        if channelz:
            args.append("--enable-channelz")
        if max_concurrent_streams:
            args.extend(
                [
                    "--max-concurrent-streams",
                    str(max_concurrent_streams),
                ]
            )

        # use circus_sockets. CircusSocket support for SO_REUSEPORT
        watchers.append(
            create_watcher(
                name="grpc_dev_api_server",
                args=args,
                use_sockets=False,
                working_dir=working_dir,
                # we don't want to close stdin for child process in case user use debugger.
                # See https://circus.readthedocs.io/en/latest/for-ops/configuration/
                close_child_stdin=False,
            )
        )
    if BentoMLContainer.api_server_config.metrics.enabled.get():
        metrics_host = BentoMLContainer.grpc.metrics.host.get()
        metrics_port = BentoMLContainer.grpc.metrics.port.get()

        circus_sockets.append(
            CircusSocket(
                name=PROMETHEUS_SERVER_NAME,
                host=metrics_host,
                port=metrics_port,
                backlog=backlog,
            )
        )

        watchers.append(
            create_watcher(
                name="prom_server",
                args=[
                    "-m",
                    SCRIPT_GRPC_PROMETHEUS_SERVER,
                    "--fd",
                    f"$(circus.sockets.{PROMETHEUS_SERVER_NAME})",
                    "--prometheus-dir",
                    prometheus_dir,
                    "--backlog",
                    f"{backlog}",
                ],
                working_dir=working_dir,
                numprocesses=1,
                singleton=True,
                # we don't want to close stdin for child process in case user use debugger.
                # See https://circus.readthedocs.io/en/latest/for-ops/configuration/
                close_child_stdin=False,
            )
        )

        log_metrics_host = "localhost" if metrics_host == "0.0.0.0" else metrics_host

        logger.info(
            PROMETHEUS_MESSAGE,
            "gRPC",
            bento_identifier,
            f"http://{log_metrics_host}:{metrics_port}",
        )

    plugins = []

    if reload:
        if sys.platform == "win32":
            logger.warning(
                "Due to circus limitations, output from the reloader plugin will not be shown on Windows."
            )
        logger.debug(
            "--reload is passed. BentoML will watch file changes based on 'bentofile.yaml' and '.bentoignore' respectively."
        )

        # NOTE: {} is faster than dict()
        plugins = [
            # reloader plugin
            {
                "use": "bentoml._internal.utils.circus.watchfilesplugin.ServiceReloaderPlugin",
                "working_dir": working_dir,
                "bentoml_home": bentoml_home,
            },
        ]

    arbiter = create_standalone_arbiter(
        watchers,
        sockets=circus_sockets,
        plugins=plugins,
        debug=True if sys.platform != "win32" else False,
        loggerconfig=SERVER_LOGGING_CONFIG,
        loglevel="ERROR",
    )

    with track_serve(svc, serve_kind="grpc"):
        arbiter.start(
            cb=lambda _: logger.info(  # type: ignore
                'Starting development %s BentoServer from "%s" listening on %s://%s:%d (Press CTRL+C to quit)',
                "gRPC",
                bento_identifier,
                scheme,
                host,
                port,
            ),
        )


@experimental
@inject
def serve_grpc_production(
    bento_identifier: str,
    working_dir: str,
    port: int = Provide[BentoMLContainer.grpc.port],
    host: str = Provide[BentoMLContainer.grpc.host],
    backlog: int = Provide[BentoMLContainer.api_server_config.backlog],
    api_workers: int = Provide[BentoMLContainer.api_server_workers],
    ssl_certfile: str | None = Provide[BentoMLContainer.ssl.certfile],
    ssl_keyfile: str | None = Provide[BentoMLContainer.ssl.keyfile],
    ssl_ca_certs: str | None = Provide[BentoMLContainer.ssl.ca_certs],
    max_concurrent_streams: int
    | None = Provide[BentoMLContainer.grpc.max_concurrent_streams],
    channelz: bool = Provide[BentoMLContainer.grpc.channelz.enabled],
    reflection: bool = Provide[BentoMLContainer.grpc.reflection.enabled],
    protocol_version: str = LATEST_PROTOCOL_VERSION,
) -> None:
    prometheus_dir = ensure_prometheus_dir()

    from . import load
    from ._internal.utils import reserve_free_port
    from ._internal.utils.uri import path_to_uri
    from ._internal.utils.circus import create_standalone_arbiter
    from ._internal.utils.analytics import track_serve

    working_dir = os.path.realpath(os.path.expanduser(working_dir))
    svc = load(bento_identifier, working_dir=working_dir, standalone_load=True)

    from circus.sockets import CircusSocket  # type: ignore

    watchers: list[Watcher] = []
    circus_socket_map: dict[str, CircusSocket] = {}
    runner_bind_map: dict[str, str] = {}
    uds_path = None

    # Check whether users are running --grpc on windows
    # also raising warning if users running on MacOS or FreeBSD
    if psutil.WINDOWS:
        raise BentoMLException(
            "'grpc' is not supported on Windows with '--production'. The reason being SO_REUSEPORT socket option is only available on UNIX system, and gRPC implementation depends on this behaviour."
        )
    if psutil.MACOS or psutil.FREEBSD:
        logger.warning(
            "Due to gRPC implementation on exposing SO_REUSEPORT, '--production' behaviour on %s is not correct. We recommend to containerize BentoServer as a Linux container instead.",
            "MacOS" if psutil.MACOS else "FreeBSD",
        )

    # NOTE: We need to find and set model-repository args
    # to all TritonRunner instances (required from tritonserver if spawning multiple instances.)

    if psutil.POSIX:
        # use AF_UNIX sockets for Circus
        uds_path = tempfile.mkdtemp()
        for runner in svc.runners:
            if isinstance(runner, Runner):
                sockets_path = os.path.join(uds_path, f"{id(runner)}.sock")
                assert len(sockets_path) < MAX_AF_UNIX_PATH_LENGTH

                runner_bind_map[runner.name] = path_to_uri(sockets_path)
                circus_socket_map[runner.name] = CircusSocket(
                    name=runner.name,
                    path=sockets_path,
                    backlog=backlog,
                )

                watchers.append(
                    create_watcher(
                        name=f"runner_{runner.name}",
                        args=[
                            "-m",
                            SCRIPT_RUNNER,
                            bento_identifier,
                            "--runner-name",
                            runner.name,
                            "--fd",
                            f"$(circus.sockets.{runner.name})",
                            "--working-dir",
                            working_dir,
                            "--worker-id",
                            "$(CIRCUS.WID)",
                            "--worker-env-map",
                            json.dumps(runner.scheduled_worker_env_map),
                        ],
                        working_dir=working_dir,
                        numprocesses=runner.scheduled_worker_count,
                    )
                )
            else:
                # Make sure that the tritonserver uses the correct protocol
                runner_bind_map[runner.name] = runner.protocol_address
                cli_args = runner.cli_args + [
                    f"--http-port={runner.protocol_address.split(':')[-1]}"
                    if runner.tritonserver_type == "http"
                    else f"--grpc-port={runner.protocol_address.split(':')[-1]}"
                ]
                watchers.append(
                    create_watcher(
                        name=f"tritonserver_{runner.name}",
                        cmd=find_triton_binary(),
                        args=cli_args,
                        use_sockets=False,
                        working_dir=working_dir,
                        numprocesses=1,
                    )
                )

    elif psutil.WINDOWS:
        # Windows doesn't (fully) support AF_UNIX sockets
        with contextlib.ExitStack() as port_stack:
            for runner in svc.runners:
                if isinstance(runner, Runner):
                    runner_port = port_stack.enter_context(reserve_free_port())
                    runner_host = "127.0.0.1"

                    runner_bind_map[runner.name] = f"tcp://{runner_host}:{runner_port}"
                    circus_socket_map[runner.name] = CircusSocket(
                        name=runner.name,
                        host=runner_host,
                        port=runner_port,
                        backlog=backlog,
                    )

                    watchers.append(
                        create_watcher(
                            name=f"runner_{runner.name}",
                            args=[
                                "-m",
                                SCRIPT_RUNNER,
                                bento_identifier,
                                "--runner-name",
                                runner.name,
                                "--fd",
                                f"$(circus.sockets.{runner.name})",
                                "--working-dir",
                                working_dir,
                                "--no-access-log",
                                "--worker-id",
                                "$(circus.wid)",
                                "--worker-env-map",
                                json.dumps(runner.scheduled_worker_env_map),
                                "--prometheus-dir",
                                prometheus_dir,
                            ],
                            working_dir=working_dir,
                            numprocesses=runner.scheduled_worker_count,
                        )
                    )
                else:
                    # Make sure that the tritonserver uses the correct protocol
                    runner_bind_map[runner.name] = runner.protocol_address
                    cli_args = runner.cli_args + [
                        f"--http-port={runner.protocol_address.split(':')[-1]}"
                        if runner.tritonserver_type == "http"
                        else f"--grpc-port={runner.protocol_address.split(':')[-1]}"
                    ]
                    watchers.append(
                        create_watcher(
                            name=f"tritonserver_{runner.name}",
                            cmd=find_triton_binary(),
                            args=cli_args,
                            use_sockets=False,
                            working_dir=working_dir,
                            numprocesses=1,
                        )
                    )
            # reserve one more to avoid conflicts
            port_stack.enter_context(reserve_free_port())
    else:
        raise NotImplementedError("Unsupported platform: {}".format(sys.platform))

    logger.debug("Runner map: %s", runner_bind_map)

    ssl_args = construct_ssl_args(
        ssl_certfile=ssl_certfile,
        ssl_keyfile=ssl_keyfile,
        ssl_ca_certs=ssl_ca_certs,
    )
    scheme = "https" if len(ssl_args) > 0 else "http"

    with contextlib.ExitStack() as port_stack:
        api_port = port_stack.enter_context(
            reserve_free_port(host, port=port, enable_so_reuseport=True)
        )
        args = [
            "-m",
            SCRIPT_GRPC_API_SERVER,
            bento_identifier,
            "--host",
            host,
            "--port",
            str(api_port),
            "--runner-map",
            json.dumps(runner_bind_map),
            "--working-dir",
            working_dir,
            "--prometheus-dir",
            prometheus_dir,
            "--worker-id",
            "$(CIRCUS.WID)",
            *ssl_args,
            "--protocol-version",
            protocol_version,
        ]
        if reflection:
            args.append("--enable-reflection")
        if channelz:
            args.append("--enable-channelz")
        if max_concurrent_streams:
            args.extend(
                [
                    "--max-concurrent-streams",
                    str(max_concurrent_streams),
                ]
            )

        watchers.append(
            create_watcher(
                name="grpc_api_server",
                args=args,
                use_sockets=False,
                working_dir=working_dir,
                numprocesses=api_workers,
            )
        )

    scheme = "https" if len(ssl_args) > 0 else "http"
    if BentoMLContainer.api_server_config.metrics.enabled.get():
        metrics_host = BentoMLContainer.grpc.metrics.host.get()
        metrics_port = BentoMLContainer.grpc.metrics.port.get()

        circus_socket_map[PROMETHEUS_SERVER_NAME] = CircusSocket(
            name=PROMETHEUS_SERVER_NAME,
            host=metrics_host,
            port=metrics_port,
            backlog=backlog,
        )

        watchers.append(
            create_watcher(
                name="prom_server",
                args=[
                    "-m",
                    SCRIPT_GRPC_PROMETHEUS_SERVER,
                    "--fd",
                    f"$(circus.sockets.{PROMETHEUS_SERVER_NAME})",
                    "--prometheus-dir",
                    prometheus_dir,
                    "--backlog",
                    f"{backlog}",
                ],
                working_dir=working_dir,
                numprocesses=1,
                singleton=True,
            )
        )

        log_metrics_host = "127.0.0.1" if metrics_host == "0.0.0.0" else metrics_host

        logger.info(
            PROMETHEUS_MESSAGE,
            "gRPC",
            bento_identifier,
            f"http://{log_metrics_host}:{metrics_port}",
        )
    arbiter = create_standalone_arbiter(
        watchers=watchers, sockets=list(circus_socket_map.values())
    )

    with track_serve(svc, production=True, serve_kind="grpc"):
        try:
            arbiter.start(
                cb=lambda _: logger.info(  # type: ignore
                    'Starting production %s BentoServer from "%s" listening on %s://%s:%d (Press CTRL+C to quit)',
                    "gRPC",
                    bento_identifier,
                    scheme,
                    host,
                    port,
                ),
            )
        finally:
            if uds_path is not None:
                shutil.rmtree(uds_path)<|MERGE_RESOLUTION|>--- conflicted
+++ resolved
@@ -24,11 +24,6 @@
 if t.TYPE_CHECKING:
     from circus.watcher import Watcher
 
-<<<<<<< HEAD
-    from .triton import Runner as TritonRunner
-
-=======
->>>>>>> a0d64a18
 
 logger = logging.getLogger(__name__)
 PROMETHEUS_MESSAGE = (
