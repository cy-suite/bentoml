--- conflicted
+++ resolved
@@ -5,20 +5,12 @@
 exclude: '(.*\.(css|js|svg))|(.*_generated.*)$'
 repos:
   - repo: https://github.com/astral-sh/ruff-pre-commit
-<<<<<<< HEAD
-    rev: 'v0.1.8'
-=======
     rev: 'v0.1.9'
->>>>>>> 794d4d8e
     hooks:
       - id: ruff
         args: [--fix, --exit-non-zero-on-fix, --show-fixes]
   - repo: https://github.com/psf/black
-<<<<<<< HEAD
-    rev: 23.12.0
-=======
     rev: 23.12.1
->>>>>>> 794d4d8e
     hooks:
       - id: black-jupyter
         files: '(src|tests|docs|examples|typings)/'
