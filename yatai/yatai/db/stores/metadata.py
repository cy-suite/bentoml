# Copyright 2019 Atalaya Tech, Inc.

# Licensed under the Apache License, Version 2.0 (the "License");
# you may not use this file except in compliance with the License.
# You may obtain a copy of the License at

# http://www.apache.org/licenses/LICENSE-2.0

# Unless required by applicable law or agreed to in writing, software
# distributed under the License is distributed on an "AS IS" BASIS,
# WITHOUT WARRANTIES OR CONDITIONS OF ANY KIND, either express or implied.
# See the License for the specific language governing permissions and
# limitations under the License.

import datetime
import logging

from google.protobuf.json_format import ParseDict
from sqlalchemy import (
    JSON,
    Boolean,
    Column,
    DateTime,
    Enum,
    Integer,
    String,
    UniqueConstraint,
    desc,
)
from sqlalchemy.orm.exc import NoResultFound
from Yatai.exceptions import YataiRepositoryException

from bentoml._internal.utils import ProtoMessageToDict
from yatai.db import Base
from yatai.db.stores.label import RESOURCE_TYPE, LabelStore
<<<<<<< HEAD
from Yatai.exceptions import YataiRepositoryException
=======
>>>>>>> e377b9b2
from yatai.proto.repository_pb2 import (
    BentoServiceMetadata,
    BentoUri,
    ListBentoRequest,
    UploadStatus,
)

logger = logging.getLogger(__name__)

DEFAULT_UPLOAD_STATUS = UploadStatus(status=UploadStatus.UNINITIALIZED)
DEFAULT_LIST_LIMIT = 40


class Bento(Base):
    __tablename__ = "bentos"
    __table_args__ = tuple(UniqueConstraint("name", "version", name="_name_version_uc"))

    id = Column(Integer, primary_key=True)
    name = Column(String, nullable=False)
    version = Column(String, nullable=False)

    # Storage URI for this Bento
    uri = Column(String, nullable=False)

    # Name is required for PostgreSQL and any future supported database which
    # requires an explicitly named type, or an explicitly named constraint in order to
    # generate the type and/or a table that uses it.
    uri_type = Column(
        Enum(*BentoUri.StorageType.keys(), name="uri_type"), default=BentoUri.UNSET
    )

    # JSON filed mapping directly to BentoServiceMetadata proto message
    bento_service_metadata = Column(JSON, nullable=False, default={})

    # Time of AddBento call, the time of Bento creation can be found in metadata field
    created_at = Column(DateTime, default=datetime.datetime.utcnow)

    # latest upload status, JSON message also includes last update timestamp
    upload_status = Column(
        JSON, nullable=False, default=ProtoMessageToDict(DEFAULT_UPLOAD_STATUS)
    )

    # mark as deleted
    deleted = Column(Boolean, default=False)


def _bento_orm_obj_to_pb(bento_obj, labels=None):
    # Backwards compatible support loading saved bundle created before 0.8.0
    if (
        "apis" in bento_obj.bento_service_metadata
        and bento_obj.bento_service_metadata["apis"]
    ):
        for api in bento_obj.bento_service_metadata["apis"]:
            if "handler_type" in api:
                api["input_type"] = api["handler_type"]
                del api["handler_type"]
            if "handler_config" in api:
                api["input_config"] = api["handler_config"]
                del api["handler_config"]
            if "output_type" not in api:
                api["output_type"] = "DefaultOutput"

    bento_service_metadata_pb = ParseDict(
        bento_obj.bento_service_metadata, BentoServiceMetadata()
    )
    bento_uri = BentoUri(
        uri=bento_obj.uri, type=BentoUri.StorageType.Value(bento_obj.uri_type)
    )
    if not bento_obj.upload_status:
        upload_status = DEFAULT_UPLOAD_STATUS
    else:
        upload_status = UploadStatus(
            status=UploadStatus.Status.Value(bento_obj.upload_status["status"])
        )
    if labels is not None:
        bento_service_metadata_pb.labels.update(labels)
    return BentoPB(
        name=bento_obj.name,
        version=bento_obj.version,
        uri=bento_uri,
        bento_service_metadata=bento_service_metadata_pb,
        status=upload_status,
    )


class MetadataStore(object):
    @staticmethod
    def add(sess, bento_name, bento_version, uri, uri_type):
        bento_obj = Bento()
        bento_obj.name = bento_name
        bento_obj.version = bento_version
        bento_obj.uri = uri
        bento_obj.uri_type = BentoUri.StorageType.Name(uri_type)
        return sess.add(bento_obj)

    @staticmethod
    def _get_latest(sess, bento_name):
        query = (
            sess.query(Bento)
            .filter_by(name=bento_name, deleted=False)
            .order_by(desc(Bento.created_at))
            .limit(1)
        )

        query_result = query.all()
        if len(query_result) == 1:
            labels = LabelStore.get(sess, RESOURCE_TYPE.bento, query_result[0].id)
            return _bento_orm_obj_to_pb(query_result[0], labels)
        else:
            return None

    @staticmethod
    def get(sess, bento_name, bento_version="latest"):
        if bento_version.lower() == "latest":
            return MetadataStore._get_latest(sess, bento_name)

        try:
            bento_obj = (
                sess.query(Bento)
                .filter_by(name=bento_name, version=bento_version, deleted=False)
                .one()
            )
            if bento_obj.deleted:
                # bento has been marked as deleted
                return None
            labels = LabelStore.get(sess, RESOURCE_TYPE.bento, bento_obj.id)
            return _bento_orm_obj_to_pb(bento_obj, labels)
        except NoResultFound:
            return None

    @staticmethod
    def update(sess, bento_name, bento_version, bento_service_metadata_pb):
        try:
            bento_obj = (
                sess.query(Bento)
                .filter_by(name=bento_name, version=bento_version, deleted=False)
                .one()
            )
            service_metadata = ProtoMessageToDict(bento_service_metadata_pb)
            bento_obj.bento_service_metadata = service_metadata
            if service_metadata.get("labels", None) is not None:
                bento = (
                    sess.query(Bento)
                    .filter_by(name=bento_name, version=bento_version)
                    .one()
                )
                LabelStore.add_or_update(
                    sess, RESOURCE_TYPE.bento, bento.id, service_metadata["labels"]
                )
        except NoResultFound:
            raise YataiRepositoryException(
                "Bento %s:%s is not found in repository" % bento_name, bento_version
            )

    @staticmethod
    def update_upload_status(sess, bento_name, bento_version, upload_status_pb):
        try:
            bento_obj = (
                sess.query(Bento)
                .filter_by(name=bento_name, version=bento_version, deleted=False)
                .one()
            )
            # TODO:
            # if bento_obj.upload_status and bento_obj.upload_status.updated_at >
            # upload_status_pb.updated_at, update should be ignored
            bento_obj.upload_status = ProtoMessageToDict(upload_status_pb)
        except NoResultFound:
            raise YataiRepositoryException(
                "Bento %s:%s is not found in repository" % bento_name, bento_version
            )

    @staticmethod
    def dangerously_delete(sess, bento_name, bento_version):
        try:
            bento_obj = (
                sess.query(Bento)
                .filter_by(name=bento_name, version=bento_version, deleted=False)
                .one()
            )
            if bento_obj.deleted:
                raise YataiRepositoryException(
                    "Bento {}:{} has already been deleted".format(
                        bento_name, bento_version
                    )
                )
            bento_obj.deleted = True
        except NoResultFound:
            raise YataiRepositoryException(
                "Bento %s:%s is not found in repository" % bento_name, bento_version
            )

    @staticmethod
    def list(
        sess,
        bento_name=None,
        offset=None,
        limit=None,
        label_selectors=None,
        order_by=ListBentoRequest.created_at,
        ascending_order=False,
    ):
        query = sess.query(Bento)
        order_by = ListBentoRequest.SORTABLE_COLUMN.Name(order_by)
        order_by_field = getattr(Bento, order_by)
        order_by_action = order_by_field if ascending_order else desc(order_by_field)
        query = query.order_by(order_by_action)
        if bento_name:
            # filter_by apply filtering criterion to a copy of the query
            query = query.filter_by(name=bento_name)
        query = query.filter_by(deleted=False)
        if label_selectors is not None and (
            label_selectors.match_labels or label_selectors.match_expressions
        ):
            bento_ids = LabelStore.filter_query(
                sess, RESOURCE_TYPE.bento, label_selectors
            )
            query = query.filter(Bento.id.in_(bento_ids))

        # We are not defaulting limit to 200 in the signature,
        # because protobuf will pass 0 as value
        limit = limit or DEFAULT_LIST_LIMIT
        # Limit and offset need to be called after order_by filter/filter_by is
        # called
        query = query.limit(limit)
        if offset:
            query = query.offset(offset)

        query_result = query.all()
        bento_ids = [bento_obj.id for bento_obj in query_result]
        labels = LabelStore.list(sess, RESOURCE_TYPE.bento, bento_ids)
        result = [
            _bento_orm_obj_to_pb(bento_obj, labels.get(str(bento_obj.id)))
            for bento_obj in query_result
        ]
        return result<|MERGE_RESOLUTION|>--- conflicted
+++ resolved
@@ -33,10 +33,8 @@
 from bentoml._internal.utils import ProtoMessageToDict
 from yatai.db import Base
 from yatai.db.stores.label import RESOURCE_TYPE, LabelStore
-<<<<<<< HEAD
 from Yatai.exceptions import YataiRepositoryException
-=======
->>>>>>> e377b9b2
+
 from yatai.proto.repository_pb2 import (
     BentoServiceMetadata,
     BentoUri,
