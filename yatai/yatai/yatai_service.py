--- conflicted
+++ resolved
@@ -12,10 +12,8 @@
 from bentoml._internal.configuration import get_debug_mode
 from bentoml._internal.exceptions import BentoMLException
 from bentoml._internal.utils import reserve_free_port
-<<<<<<< HEAD
 from yatai.configuration.containers import YataiContainer
-=======
->>>>>>> e377b9b2
+
 from yatai.utils import ensure_node_available_or_raise, parse_grpc_url
 
 
@@ -41,10 +39,7 @@
         # Lazily import grpcio for YataiService gRPC related actions
         import grpc
 
-<<<<<<< HEAD
-=======
-        from bentoml._internal.yatai_client.interceptor import header_client_interceptor
->>>>>>> e377b9b2
+
         from yatai.proto.yatai_service_pb2_grpc import YataiStub
 
         channel_address = channel_address.strip()
