--- conflicted
+++ resolved
@@ -12,13 +12,8 @@
 from bentoml._internal.configuration import get_debug_mode
 from bentoml._internal.exceptions import BentoMLException
 from bentoml._internal.utils import reserve_free_port
-<<<<<<< HEAD
-
-from .utils import ensure_node_available_or_raise, parse_grpc_url
-=======
 from yatai.configuration.containers import YataiContainer
 from yatai.utils import ensure_node_available_or_raise, parse_grpc_url
->>>>>>> beb783d3
 
 # TODO move this to bentoml client
 # @inject
@@ -44,44 +39,6 @@
 #         import grpc
 
 
-<<<<<<< HEAD
-        from .interceptor import header_adder_interceptor
-        from .proto.yatai_service_pb2_grpc import YataiStub
-
-        channel_address = channel_address.strip()
-        logger.debug("Connecting YataiService gRPC server at: %s", channel_address)
-        scheme, addr = parse_grpc_url(channel_address)
-        header_adder_interceptor = header_adder_interceptor(
-            access_token_header, access_token
-        )
-        if scheme in ("grpcs", "https"):
-            tls_root_ca_cert = (
-                tls_root_ca_cert or certifi.where()
-            )  # default: Mozilla ca cert
-            with open(tls_root_ca_cert, "rb") as fb:
-                ca_cert = fb.read()
-            if tls_client_key:
-                with open(tls_client_key, "rb") as fb:
-                    tls_client_key = fb.read()
-            if tls_client_cert:
-                with open(tls_client_cert, "rb") as fb:
-                    tls_client_cert = fb.read()
-            credentials = grpc.ssl_channel_credentials(
-                ca_cert, tls_client_key, tls_client_cert
-            )
-            channel = grpc.intercept_channel(
-                grpc.secure_channel(addr, credentials), header_adder_interceptor
-            )
-        else:
-            channel = grpc.intercept_channel(
-                grpc.insecure_channel(addr), header_adder_interceptor
-            )
-        return YataiStub(channel)
-    else:
-        from .db import DB
-        from .repository import create_repository
-        from .yatai_service_impl import get_yatai_service_impl
-=======
 #         from yatai.proto.yatai_service_pb2_grpc import YataiStub
 
 #         channel_address = channel_address.strip()
@@ -117,7 +74,6 @@
 #         from yatai.db import DB
 #         from yatai.repository import create_repository
 #         from yatai.yatai_service_impl import get_yatai_service_impl
->>>>>>> beb783d3
 
 #         LocalYataiService = get_yatai_service_impl()
 
@@ -149,11 +105,14 @@
     # Lazily import grpcio for YataiService gRPC related actions
     import grpc
 
-    from .db import DB
-    from .interceptor import PromServerInterceptor, ServiceLatencyInterceptor
-    from .proto.yatai_service_pb2_grpc import YataiServicer, add_YataiServicer_to_server
-    from .repository import create_repository
-    from .yatai_service_impl import get_yatai_service_impl
+    from yatai.db import DB
+    from yatai.grpc_interceptor import PromServerInterceptor, ServiceLatencyInterceptor
+    from yatai.proto.yatai_service_pb2_grpc import (
+        YataiServicer,
+        add_YataiServicer_to_server,
+    )
+    from yatai.repository import create_repository
+    from yatai.yatai_service_impl import get_yatai_service_impl
 
     YataiServicerImpl = get_yatai_service_impl(YataiServicer)
     yatai_service = YataiServicerImpl(
@@ -175,11 +134,7 @@
             logger.debug("Enabling gRPC server reflection for debugging")
             from grpc_reflection.v1alpha import reflection
 
-<<<<<<< HEAD
-            from .proto import yatai_service_pb2
-=======
             from yatai.proto import yatai_service_pb2
->>>>>>> beb783d3
 
             SERVICE_NAMES = (
                 yatai_service_pb2.DESCRIPTOR.services_by_name["Yatai"].full_name,
