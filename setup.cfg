--- conflicted
+++ resolved
@@ -8,12 +8,8 @@
 author = BentoML Team
 author_email = contact@bentoml.ai
 license = Apache-2.0
-<<<<<<< HEAD
-license_file = LICENSE
-=======
 license_files = LICENSE
 keywords = MLOps, AI, Bento
->>>>>>> 3948fb2c
 classifiers =
     License :: OSI Approved :: Apache Software License
     Operating System :: OS Independent
