--- conflicted
+++ resolved
@@ -1,14 +1,8 @@
 comment:
   layout: "reach, diff, flags, files"
   behavior: default
-<<<<<<< HEAD
-  require_changes: false
-  require_base: true
-  require_head: true
-=======
   require_base: no
   require_head: no
->>>>>>> 9ac5d870
   branches:
     - "main"
     - "bentoml-1.0"
@@ -30,18 +24,6 @@
       default:
         target: auto
         threshold: 10%
-<<<<<<< HEAD
-        base: auto
-        flags:
-          - frameworks
-          - bento-server
-      frameworks:
-        target: 91%
-        flags:
-          - frameworks
-      bento-server:
-        target: 81%
-=======
       frameworks:
         target: auto
         threshold: 10%
@@ -50,69 +32,16 @@
       bento-server:
         target: auto
         threshold: 10%
->>>>>>> 9ac5d870
         flags:
           - bento-server
     patch:
       default:
-<<<<<<< HEAD
-        target: auto
-        threshold: 10%
-        if_ci_failed: error
-        only_pulls: true
-
-flag_management:
-  default_rules:
-    carryforward: true
-    ignore:
-      - "bentoml/build_utils.py"
-      - "bentoml/io.py"
-    statuses:
-      type: "project"
-      target: "auto"
-      threshold: 10%
-=======
         threshold: 10%
 
 flags:
->>>>>>> 9ac5d870
   frameworks:
     carryforward: true
     paths:
-<<<<<<< HEAD
-      - "bentoml/catboost.py"
-      - "bentoml/detectron.py"
-      - "bentoml/easyocr.py"
-      - "bentoml/evalml.py"
-      - "bentoml/fastai.py"
-      - "bentoml/fasttext.py"
-      - "bentoml/flax.py"
-      - "bentoml/gluon.py"
-      - "bentoml/h2o.py"
-      - "bentoml/keras.py"
-      - "bentoml/lightgbm.py"
-      - "bentoml/mlflow.py"
-      - "bentoml/onnx.py"
-      - "bentoml/onnxmlir.py"
-      - "bentoml/paddle.py"
-      - "bentoml/pycaret.py"
-      - "bentoml/pyspark.py"
-      - "bentoml/pytorch.py"
-      - "bentoml/pytorch_lightning.py"
-      - "bentoml/sklearn.py"
-      - "bentoml/spacy.py"
-      - "bentoml/statsmodels.py"
-      - "bentoml/tensorflow.py"
-      - "bentoml/transformers.py"
-      - "bentoml/xgboost.py"
-    statuses:
-      type: "project"
-      target: 90%
-      threshold: 10%
-  bento-server:
-    carryforward: true
-    name: bento-server
-=======
       - bentoml/catboost.py
       - bentoml/detectron.py
       - bentoml/easyocr.py
@@ -140,6 +69,5 @@
       - bentoml/xgboost.py
   bento-server:
     carryforward: true
->>>>>>> 9ac5d870
     paths:
       - "bentoml/_internal/**/*"