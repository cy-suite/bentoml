--- conflicted
+++ resolved
@@ -6,17 +6,7 @@
 import tensorflow as tf
 import tensorflow_hub as hub
 
-<<<<<<< HEAD
-import bentoml.tensorflow
-=======
 import bentoml
-from tests.utils.frameworks.tensorflow_utils import (
-    KerasSequentialModel,
-    MultiInputModel,
-    NativeModel,
-    NativeRaggedModel,
-)
->>>>>>> 1f6892f0
 from tests.utils.helpers import assert_have_file_extension
 from tests.utils.frameworks.tensorflow_utils import NativeModel
 from tests.utils.frameworks.tensorflow_utils import MultiInputModel
