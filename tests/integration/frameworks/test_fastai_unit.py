--- conflicted
+++ resolved
@@ -1,46 +1,26 @@
 from __future__ import annotations
 
-import logging
 import re
 import typing as t
-<<<<<<< HEAD
 
 import numpy as np
-import torch
-=======
-from typing import TYPE_CHECKING
-from unittest.mock import Mock
-from unittest.mock import PropertyMock
-from unittest.mock import patch
-
->>>>>>> 19c122c7
 import pytest
 import torch
 import torch.functional as F
-<<<<<<< HEAD
-from fastai.learner import Learner
+import torch.nn as nn
+from fastai.data.block import DataBlock
+from fastai.data.core import DataLoaders
+from fastai.data.core import Datasets
 from fastai.data.core import Module
 from fastai.data.core import TfmdDL
-from fastai.data.core import Datasets
-from fastai.data.core import DataLoaders
-from fastai.data.block import DataBlock
-=======
-import torch.nn as nn
-from fastai.data.core import DataLoaders
-from fastai.data.core import Datasets
-from fastai.data.core import TfmdDL
 from fastai.data.transforms import Transform
->>>>>>> 19c122c7
+from fastai.learner import Learner
 from fastai.test_utils import synth_learner
 from fastcore.foundation import L
 
 import bentoml
 from bentoml.exceptions import BentoMLException
-<<<<<<< HEAD
-=======
 from bentoml.exceptions import InvalidArgument
-from tests.integration.frameworks.models.fastai import custom_model
->>>>>>> 19c122c7
 
 if t.TYPE_CHECKING:
     import bentoml._internal.external_typing as ext
