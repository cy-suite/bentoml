from __future__ import annotations

<<<<<<< HEAD
import numpy as np
=======
import pytorch_lightning as pl
>>>>>>> 19c122c7
import torch
import pandas as pd
import torch.nn

import bentoml

from . import FrameworkTestModel
from . import FrameworkTestModelConfiguration as Config
<<<<<<< HEAD
=======
from . import FrameworkTestModelInput as Input
from .torchscript import test_x_list
from .torchscript import test_y
>>>>>>> 19c122c7

framework = bentoml.pytorch_lightning

backward_compatible = True

test_x_nda = np.array([[1] * 5])
test_x_df = pd.DataFrame(test_x_nda)
test_x = torch.Tensor(test_x_nda, device="cpu")

test_x_list = [test_x_nda, test_x_df, test_x]


def generate_models():
    class LightningLinearModel(pl.LightningModule):
        def __init__(self):
            super().__init__()
            self.linear = torch.nn.Linear(5, 1, bias=False)
            torch.nn.init.ones_(self.linear.weight)

<<<<<<< HEAD
        def forward(self, x: torch.Tensor):
=======
        def forward(self, x: torch.Tensor):  # noqa
>>>>>>> 19c122c7
            return self.linear(x)

    yield LightningLinearModel()


models = [
    FrameworkTestModel(
        name="pytorch_lightning",
        model=model,
        configurations=[
            Config(
                test_inputs={
                    "__call__": [
                        Input(
                            input_args=[x],
                            expected=lambda out: out == 5,
                        )
                    ],
                },
            ),
        ],
    )
    for model in generate_models()
    for x in test_x_list
]<|MERGE_RESOLUTION|>--- conflicted
+++ resolved
@@ -1,34 +1,19 @@
 from __future__ import annotations
 
-<<<<<<< HEAD
-import numpy as np
-=======
 import pytorch_lightning as pl
->>>>>>> 19c122c7
 import torch
-import pandas as pd
 import torch.nn
 
 import bentoml
 
 from . import FrameworkTestModel
 from . import FrameworkTestModelConfiguration as Config
-<<<<<<< HEAD
-=======
 from . import FrameworkTestModelInput as Input
 from .torchscript import test_x_list
-from .torchscript import test_y
->>>>>>> 19c122c7
 
 framework = bentoml.pytorch_lightning
 
 backward_compatible = True
-
-test_x_nda = np.array([[1] * 5])
-test_x_df = pd.DataFrame(test_x_nda)
-test_x = torch.Tensor(test_x_nda, device="cpu")
-
-test_x_list = [test_x_nda, test_x_df, test_x]
 
 
 def generate_models():
@@ -38,11 +23,7 @@
             self.linear = torch.nn.Linear(5, 1, bias=False)
             torch.nn.init.ones_(self.linear.weight)
 
-<<<<<<< HEAD
         def forward(self, x: torch.Tensor):
-=======
-        def forward(self, x: torch.Tensor):  # noqa
->>>>>>> 19c122c7
             return self.linear(x)
 
     yield LightningLinearModel()
