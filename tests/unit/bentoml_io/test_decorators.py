from typing import Generator

<<<<<<< HEAD
import numpy as np
import numpy.typing as npt
=======
import pandas as pd
>>>>>>> 52171fea
import pytest
from typing_extensions import Annotated

import bentoml
<<<<<<< HEAD
from bentoml.validators import DType
from bentoml.validators import Shape
=======
from bentoml.validators import DataframeSchema
>>>>>>> 52171fea


@pytest.mark.asyncio
async def test_mount_asgi_app():
    import httpx
    from fastapi import FastAPI

    app = FastAPI()

    @bentoml.mount_asgi_app(app, path="/test")
    @bentoml.service(metrics={"enabled": False})
    class TestService:
        @app.get("/hello")
        def hello(self):
            return {"message": "Hello, world!"}

    async with httpx.AsyncClient(
        app=TestService.to_asgi(init=True), base_url="http://testserver"
    ) as client:
        response = await client.get("/test/hello")
        assert response.status_code == 200
        assert response.json()["message"] == "Hello, world!"


@pytest.mark.asyncio
async def test_mount_asgi_app_later():
    import httpx
    from fastapi import FastAPI

    app = FastAPI()

    @bentoml.service(metrics={"enabled": False})
    @bentoml.mount_asgi_app(app, path="/test")
    class TestService:
        @app.get("/hello")
        def hello(self):
            return {"message": "Hello, world!"}

    async with httpx.AsyncClient(
        app=TestService.to_asgi(init=True), base_url="http://testserver"
    ) as client:
        response = await client.get("/test/hello")
        assert response.status_code == 200
        assert response.json()["message"] == "Hello, world!"


def test_service_instantiate():
    @bentoml.service
    class TestService:
        @bentoml.api
        def hello(self, name: str) -> str:
            return f"Hello, {name}!"

        @bentoml.api
        def stream(self, name: str) -> Generator[str, None, None]:
            for i in range(3):
                yield f"Hello, {name}! {i}"

    svc = TestService()
    assert svc.hello("world") == "Hello, world!"
    assert list(svc.stream("world")) == [
        "Hello, world! 0",
        "Hello, world! 1",
        "Hello, world! 2",
    ]


@pytest.mark.asyncio
async def test_service_instantiate_to_async():
    @bentoml.service
    class TestService:
        @bentoml.api
        def hello(self, name: str) -> str:
            return f"Hello, {name}!"

        @bentoml.api
        def stream(self, name: str) -> Generator[str, None, None]:
            for i in range(3):
                yield f"Hello, {name}! {i}"

    svc = TestService()
    assert await svc.to_async.hello("world") == "Hello, world!"
    assert [text async for text in svc.to_async.stream("world")] == [
        "Hello, world! 0",
        "Hello, world! 1",
        "Hello, world! 2",
    ]


<<<<<<< HEAD
def test_api_decorator_numpy():
    @bentoml.api
    def numpy_func(
        _,  # The decorator assumes `self` is the first arg.
        arr: npt.NDArray[np.float64],
    ) -> Annotated[npt.NDArray[np.int64], DType("int64"), Shape((1,))]:
        return arr.astype(np.int64)

    numpy_func.input_spec.model_fields["arr"].annotation is npt.NDArray[np.float64]
    numpy_func.output_spec.model_fields["root"].annotation is Annotated[
        npt.NDArray[np.int64], DType("int64"), Shape((1,))
    ]

    with pytest.raises(
        TypeError,
        match=r"Unable to infer the output spec for function .+, please specify output_spec manually",
    ):

        @bentoml.api
        def numpy_func(
            _,  # The decorator assumes `self` is the first arg.
            arr: npt.NDArray[np.float64],
        ) -> Annotated[npt.NDArray[np.float64], DType("int64"), Shape((1,))]:
            return arr.astype(np.int64)
=======
def test_api_decorator_pandas():
    @bentoml.api
    def pandas_func(
        _,  # The decorator assumes `self` is the first arg.
        df1: pd.DataFrame,
        df2: Annotated[pd.DataFrame, DataframeSchema(columns=("b",))],
    ) -> Annotated[
        pd.DataFrame,
        DataframeSchema(orient="columns", columns=["a", "b"]),
    ]:
        return pd.concat([df1, df2], axis=1)

    pandas_func.input_spec.model_fields["df1"].annotation is pd.DataFrame
    pandas_func.input_spec.model_fields["df2"].annotation is Annotated[
        pd.DataFrame,
        DataframeSchema(columns=("b",)),
    ]
    pandas_func.output_spec.model_fields["root"].annotation is Annotated[
        pd.DataFrame,
        DataframeSchema(orient="columns", columns=("a", "b")),
    ]
>>>>>>> 52171fea
<|MERGE_RESOLUTION|>--- conflicted
+++ resolved
@@ -1,21 +1,15 @@
 from typing import Generator
 
-<<<<<<< HEAD
 import numpy as np
 import numpy.typing as npt
-=======
 import pandas as pd
->>>>>>> 52171fea
 import pytest
 from typing_extensions import Annotated
 
 import bentoml
-<<<<<<< HEAD
 from bentoml.validators import DType
 from bentoml.validators import Shape
-=======
 from bentoml.validators import DataframeSchema
->>>>>>> 52171fea
 
 
 @pytest.mark.asyncio
@@ -105,7 +99,6 @@
     ]
 
 
-<<<<<<< HEAD
 def test_api_decorator_numpy():
     @bentoml.api
     def numpy_func(
@@ -130,7 +123,8 @@
             arr: npt.NDArray[np.float64],
         ) -> Annotated[npt.NDArray[np.float64], DType("int64"), Shape((1,))]:
             return arr.astype(np.int64)
-=======
+
+ 
 def test_api_decorator_pandas():
     @bentoml.api
     def pandas_func(
@@ -151,5 +145,4 @@
     pandas_func.output_spec.model_fields["root"].annotation is Annotated[
         pd.DataFrame,
         DataframeSchema(orient="columns", columns=("a", "b")),
-    ]
->>>>>>> 52171fea
+    ]